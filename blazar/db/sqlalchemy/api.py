# Copyright (c) 2013 Mirantis Inc.
#
# Licensed under the Apache License, Version 2.0 (the "License");
# you may not use this file except in compliance with the License.
# You may obtain a copy of the License at
#
#    http://www.apache.org/licenses/LICENSE-2.0
#
# Unless required by applicable law or agreed to in writing, software
# distributed under the License is distributed on an "AS IS" BASIS,
# WITHOUT WARRANTIES OR CONDITIONS OF ANY KIND, either express or
# implied.
# See the License for the specific language governing permissions and
# limitations under the License.

"""Implementation of SQLAlchemy backend."""

from datetime import datetime
import sys

<<<<<<< HEAD
from blazar.db import exceptions as db_exc
from blazar.db.sqlalchemy import facade_wrapper
from blazar.db.sqlalchemy import models
=======
>>>>>>> fd657871
from oslo_config import cfg
from oslo_db import exception as common_db_exc
from oslo_db.sqlalchemy import session as db_session
from oslo_log import log as logging
import sqlalchemy as sa
from sqlalchemy.sql.expression import asc
from sqlalchemy.sql.expression import desc

from blazar.db import exceptions as db_exc
from blazar.db.sqlalchemy import facade_wrapper
from blazar.db.sqlalchemy import models

RESOURCE_PROPERTY_MODELS = {
    'physical:host': models.ComputeHostExtraCapability,
}
FORBIDDEN_EXTRA_CAPABILITY_NAMES = ["id", "reservable"]

LOG = logging.getLogger(__name__)

get_engine = facade_wrapper.get_engine
get_session = facade_wrapper.get_session


def get_backend():
    """The backend is this module itself."""
    return sys.modules[__name__]


def model_query(model, session=None):
    """Query helper.

    :param model: base model to query
    """
    session = session or get_session()
<<<<<<< HEAD
    return _read_deleted_filter(session.query(model), model, deleted)
=======

    return session.query(model)


def resource_query(model, resource_type, session=None):
    session = session or get_session()
    return model_query(model, session) \
        .filter(model.resource_type == resource_type)
>>>>>>> fd657871


def resource_query(model, resource_type, session=None):
    session = session or get_session()
    return model_query(model, session) \
        .filter(model.resource_type == resource_type)


def setup_db():
    try:
        engine = db_session.EngineFacade(cfg.CONF.database.connection,
                                         sqlite_fk=True).get_engine()
        models.Lease.metadata.create_all(engine)
    except sa.exc.OperationalError as e:
        LOG.error("Database registration exception: %s", e)
        return False
    return True


def drop_db():
    try:
        engine = db_session.EngineFacade(cfg.CONF.database.connection,
                                         sqlite_fk=True).get_engine()
        models.Lease.metadata.drop_all(engine)
    except Exception as e:
        LOG.error("Database shutdown exception: %s", e)
        return False
    return True


# Helpers for building constraints / equality checks


def constraint(**conditions):
    return Constraint(conditions)


def equal_any(*values):
    return EqualityCondition(values)


def not_equal(*values):
    return InequalityCondition(values)


class Constraint(object):
    def __init__(self, conditions):
        self.conditions = conditions

    def apply(self, model, query):
        for key, condition in self.conditions.items():
            for clause in condition.clauses(getattr(model, key)):
                query = query.filter(clause)
        return query


class EqualityCondition(object):
    def __init__(self, values):
        self.values = values

    def clauses(self, field):
        return sa.or_([field == value for value in self.values])


class InequalityCondition(object):
    def __init__(self, values):
        self.values = values

    def clauses(self, field):
        return [field != value for value in self.values]


# Reservation
def _reservation_get(session, reservation_id):
    query = model_query(models.Reservation, session)
    return query.filter_by(id=reservation_id).first()


def reservation_get(reservation_id):
    return _reservation_get(get_session(), reservation_id)


def reservation_get_all():
    query = model_query(models.Reservation, get_session())
    return query.all()


def reservation_get_all_by_lease_id(lease_id):
    reservations = (model_query(models.Reservation,
                    get_session()).filter_by(lease_id=lease_id))
    return reservations.all()


def reservation_get_all_by_values(**kwargs):
    """Returns all entries filtered by col=value."""

    reservation_query = model_query(models.Reservation, get_session())
    for name, value in kwargs.items():
        column = getattr(models.Reservation, name, None)
        if column:
            reservation_query = reservation_query.filter(column == value)
    return reservation_query.all()


def reservation_create(values):
    values = values.copy()
    reservation = models.Reservation()
    reservation.update(values)

    session = get_session()
    with session.begin():
        try:
            reservation.save(session=session)
        except common_db_exc.DBDuplicateEntry as e:
            # raise exception about duplicated columns (e.columns)
            raise db_exc.BlazarDBDuplicateEntry(
                model=reservation.__class__.__name__, columns=e.columns)

    return reservation_get(reservation.id)


def reservation_update(reservation_id, values):
    session = get_session()

    with session.begin():
        reservation = _reservation_get(session, reservation_id)
        reservation.update(values)
        reservation.save(session=session)

    return reservation_get(reservation_id)


def reservation_destroy(reservation_id):
    session = get_session()
    with session.begin():
        reservation = _reservation_get(session, reservation_id)

        if not reservation:
            # raise not found error
            raise db_exc.BlazarDBNotFound(id=reservation_id,
                                          model='Reservation')

<<<<<<< HEAD
        # TODO this does not cascade right
        reservation.soft_delete(session=session)
=======
        session.delete(reservation)
>>>>>>> fd657871


# Lease
def _lease_get(session, lease_id):
    query = model_query(models.Lease, session)
    return query.filter_by(id=lease_id).first()


def lease_get(lease_id):
    return _lease_get(get_session(), lease_id)


def lease_get_all():
    query = model_query(models.Lease, get_session())
    return query.all()


def lease_get_all_by_project(project_id):
    raise NotImplementedError


def lease_get_all_by_user(user_id):
    raise NotImplementedError


def lease_list(project_id=None):
    query = model_query(models.Lease, get_session())
    if project_id is not None:
        query = query.filter_by(project_id=project_id)
    return query.all()


def lease_create(values):
    values = values.copy()
    lease = models.Lease()
    reservations = values.pop("reservations", [])
    events = values.pop("events", [])
    lease.update(values)

    session = get_session()
    with session.begin():
        try:
            lease.save(session=session)
        except common_db_exc.DBDuplicateEntry as e:
            # raise exception about duplicated columns (e.columns)
            raise db_exc.BlazarDBDuplicateEntry(
                model=lease.__class__.__name__, columns=e.columns)

        try:
            for r in reservations:
                reservation = models.Reservation()
                reservation.update({"lease_id": lease.id})
                reservation.update(r)
                reservation.save(session=session)
        except common_db_exc.DBDuplicateEntry as e:
            # raise exception about duplicated columns (e.columns)
            raise db_exc.BlazarDBDuplicateEntry(
                model=reservation.__class__.__name__, columns=e.columns)

        try:
            for e in events:
                event = models.Event()
                event.update({"lease_id": lease.id})
                event.update(e)
                event.save(session=session)
        except common_db_exc.DBDuplicateEntry as e:
            # raise exception about duplicated columns (e.columns)
            raise db_exc.BlazarDBDuplicateEntry(
                model=event.__class__.__name__, columns=e.columns)

    return lease_get(lease.id)


def lease_update(lease_id, values):
    session = get_session()

    with session.begin():
        lease = _lease_get(session, lease_id)
        lease.update(values)
        lease.save(session=session)

    return lease_get(lease_id)


def lease_destroy(lease_id):
    session = get_session()
    with session.begin():
        lease = _lease_get(session, lease_id)

        if not lease:
            # raise not found error
            raise db_exc.BlazarDBNotFound(id=lease_id, model='Lease')

<<<<<<< HEAD
        # TODO this does not cascade right
        lease.soft_delete(session=session)
=======
        session.delete(lease)
>>>>>>> fd657871


# Event
def _event_get(session, event_id):
    query = model_query(models.Event, session)
    return query.filter_by(id=event_id).first()


def _event_get_all(session):
    query = model_query(models.Event, session)
    return query


def event_get(event_id):
    return _event_get(get_session(), event_id)


def event_get_all():
    return _event_get_all(get_session()).all()


def _event_get_sorted_by_filters(sort_key, sort_dir, filters):
    """Return an event query filtered and sorted by name of the field."""

    sort_fn = {'desc': desc, 'asc': asc}

    events_query = _event_get_all(get_session())

    if 'status' in filters:
        events_query = (
            events_query.filter(models.Event.status == filters['status']))
    if 'lease_id' in filters:
        events_query = (
            events_query.filter(models.Event.lease_id == filters['lease_id']))
    if 'event_type' in filters:
        events_query = events_query.filter(models.Event.event_type ==
                                           filters['event_type'])
    if 'time' in filters:
        border = filters['time']['border']
        if filters['time']['op'] == 'lt':
            events_query = events_query.filter(models.Event.time < border)
        elif filters['time']['op'] == 'le':
            events_query = events_query.filter(models.Event.time <= border)
        elif filters['time']['op'] == 'gt':
            events_query = events_query.filter(models.Event.time > border)
        elif filters['time']['op'] == 'ge':
            events_query = events_query.filter(models.Event.time >= border)
        elif filters['time']['op'] == 'eq':
            events_query = events_query.filter(models.Event.time == border)

    events_query = events_query.order_by(
        sort_fn[sort_dir](getattr(models.Event, sort_key))
    )

    return events_query


def event_get_first_sorted_by_filters(sort_key, sort_dir, filters):
    """Return first result for events

    Return the first result for all events matching the filters
    and sorted by name of the field.
    """

    return _event_get_sorted_by_filters(sort_key, sort_dir, filters).first()


def event_get_all_sorted_by_filters(sort_key, sort_dir, filters):
    """Return events filtered and sorted by name of the field."""

    return _event_get_sorted_by_filters(sort_key, sort_dir, filters).all()


def event_create(values):
    values = values.copy()
    event = models.Event()
    event.update(values)

    session = get_session()
    with session.begin():
        try:
            event.save(session=session)
        except common_db_exc.DBDuplicateEntry as e:
            # raise exception about duplicated columns (e.columns)
            raise db_exc.BlazarDBDuplicateEntry(
                model=event.__class__.__name__, columns=e.columns)

    return event_get(event.id)


def event_update(event_id, values):
    session = get_session()

    with session.begin():
        event = _event_get(session, event_id)
        event.update(values)
        event.save(session=session)

    return event_get(event_id)


def event_destroy(event_id):
    session = get_session()
    with session.begin():
        event = _event_get(session, event_id)

        if not event:
            # raise not found error
            raise db_exc.BlazarDBNotFound(id=event_id, model='Event')

        session.delete(event)


# ComputeHostReservation
def _host_reservation_get(session, host_reservation_id):
    query = model_query(models.ComputeHostReservation, session)
    return query.filter_by(id=host_reservation_id).first()


def host_reservation_get(host_reservation_id):
    return _host_reservation_get(get_session(),
                                 host_reservation_id)


def host_reservation_get_all():
    query = model_query(models.ComputeHostReservation, get_session())
    return query.all()


def _host_reservation_get_by_reservation_id(session, reservation_id):
    query = model_query(models.ComputeHostReservation, session)
    return query.filter_by(reservation_id=reservation_id).first()


def host_reservation_get_by_reservation_id(reservation_id):
    return _host_reservation_get_by_reservation_id(get_session(),
                                                   reservation_id)


def host_reservation_create(values):
    values = values.copy()
    host_reservation = models.ComputeHostReservation()
    host_reservation.update(values)

    session = get_session()
    with session.begin():
        try:
            host_reservation.save(session=session)
        except common_db_exc.DBDuplicateEntry as e:
            # raise exception about duplicated columns (e.columns)
            raise db_exc.BlazarDBDuplicateEntry(
                model=host_reservation.__class__.__name__, columns=e.columns)

    return host_reservation_get(host_reservation.id)


def host_reservation_update(host_reservation_id, values):
    session = get_session()

    with session.begin():
        host_reservation = _host_reservation_get(session,
                                                 host_reservation_id)
        host_reservation.update(values)
        host_reservation.save(session=session)

    return host_reservation_get(host_reservation_id)


def host_reservation_destroy(host_reservation_id):
    session = get_session()
    with session.begin():
        host_reservation = _host_reservation_get(session,
                                                 host_reservation_id)

        if not host_reservation:
            # raise not found error
            raise db_exc.BlazarDBNotFound(
                id=host_reservation_id, model='ComputeHostReservation')

        session.delete(host_reservation)


# InstanceReservation
def instance_reservation_create(values):
    value = values.copy()
    instance_reservation = models.InstanceReservations()
    instance_reservation.update(value)

    session = get_session()
    with session.begin():
        try:
            instance_reservation.save(session=session)
        except common_db_exc.DBDuplicateEntry as e:
            # raise exception about duplicated columns (e.columns)
            raise db_exc.BlazarDBDuplicateEntry(
                model=instance_reservation.__class__.__name__,
                columns=e.columns)

    return instance_reservation_get(instance_reservation.id)


def instance_reservation_get(instance_reservation_id, session=None):
    if not session:
        session = get_session()
    query = model_query(models.InstanceReservations, session)
    return query.filter_by(id=instance_reservation_id).first()


def instance_reservation_update(instance_reservation_id, values):
    session = get_session()

    with session.begin():
        instance_reservation = instance_reservation_get(
            instance_reservation_id, session)

        if not instance_reservation:
            raise db_exc.BlazarDBNotFound(
                id=instance_reservation_id, model='InstanceReservations')

        instance_reservation.update(values)
        instance_reservation.save(session=session)

    return instance_reservation_get(instance_reservation_id)


def instance_reservation_destroy(instance_reservation_id):
    session = get_session()
    with session.begin():
        instance = instance_reservation_get(instance_reservation_id)

        if not instance:
            raise db_exc.BlazarDBNotFound(
                id=instance_reservation_id, model='InstanceReservations')
<<<<<<< HEAD
        
        instance.soft_delete(session=session)
=======
        session.delete(instance)
>>>>>>> fd657871


# ComputeHostAllocation
def _host_allocation_get(session, host_allocation_id):
    query = model_query(models.ComputeHostAllocation, session)
    return query.filter_by(id=host_allocation_id).first()


def host_allocation_get(host_allocation_id):
    return _host_allocation_get(get_session(),
                                host_allocation_id)


def host_allocation_get_all():
    query = model_query(models.ComputeHostAllocation, get_session())
    return query.all()


def host_allocation_get_all_by_values(**kwargs):
    """Returns all entries filtered by col=value."""
    allocation_query = model_query(models.ComputeHostAllocation, get_session())
    for name, value in kwargs.items():
        column = getattr(models.ComputeHostAllocation, name, None)
        if column:
            allocation_query = allocation_query.filter(column == value)
    return allocation_query.all()


def host_allocation_create(values):
    values = values.copy()
    host_allocation = models.ComputeHostAllocation()
    host_allocation.update(values)

    session = get_session()
    with session.begin():
        try:
            host_allocation.save(session=session)
        except common_db_exc.DBDuplicateEntry as e:
            # raise exception about duplicated columns (e.columns)
            raise db_exc.BlazarDBDuplicateEntry(
                model=host_allocation.__class__.__name__, columns=e.columns)

    return host_allocation_get(host_allocation.id)


def host_allocation_update(host_allocation_id, values):
    session = get_session()

    with session.begin():
        host_allocation = _host_allocation_get(session,
                                               host_allocation_id)
        host_allocation.update(values)
        host_allocation.save(session=session)

    return host_allocation_get(host_allocation_id)


def host_allocation_destroy(host_allocation_id):
    session = get_session()
    with session.begin():
        host_allocation = _host_allocation_get(session,
                                               host_allocation_id)

        if not host_allocation:
            # raise not found error
            raise db_exc.BlazarDBNotFound(
                id=host_allocation_id, model='ComputeHostAllocation')

        session.delete(host_allocation)


# ComputeHost
def _host_get(session, host_id):
    query = model_query(models.ComputeHost, session)
    return query.filter_by(id=host_id).first()


def _host_get_all(session):
    query = model_query(models.ComputeHost, session)
    return query


def host_get(host_id):
    return _host_get(get_session(), host_id)


def host_list():
    return model_query(models.ComputeHost, get_session()).all()


def host_get_all_by_filters(filters):
    """Returns hosts filtered by name of the field."""

    hosts_query = _host_get_all(get_session())

    if 'status' in filters:
        hosts_query = hosts_query.filter(
            models.ComputeHost.status == filters['status'])

    return hosts_query.all()


def host_get_all_by_queries(queries):
    """Returns hosts filtered by an array of queries.

    :param queries: array of queries "key op value" where op can be
        http://docs.sqlalchemy.org/en/rel_0_7/core/expression_api.html
            #sqlalchemy.sql.operators.ColumnOperators

    """
    hosts_query = model_query(models.ComputeHost, get_session())

    oper = {
        '<': ['lt', lambda a, b: a >= b],
        '>': ['gt', lambda a, b: a <= b],
        '<=': ['le', lambda a, b: a > b],
        '>=': ['ge', lambda a, b: a < b],
        '==': ['eq', lambda a, b: a != b],
        '!=': ['ne', lambda a, b: a == b],
    }

    hosts = []
    for query in queries:
        try:
            key, op, value = query.split(' ', 2)
        except ValueError:
            raise db_exc.BlazarDBInvalidFilter(query_filter=query)

        column = getattr(models.ComputeHost, key, None)
        if column is not None:
            if op == 'in':
                filt = column.in_(value.split(','))
            else:
                if op in oper:
                    op = oper[op][0]
                try:
                    attr = [e for e in ['%s', '%s_', '__%s__']
                            if hasattr(column, e % op)][0] % op
                except IndexError:
                    raise db_exc.BlazarDBInvalidFilterOperator(
                        filter_operator=op)

                if value == 'null':
                    value = None

                filt = getattr(column, attr)(value)

            hosts_query = hosts_query.filter(filt)
        else:
            # looking for resource properties matches
            extra_filter = (
                _host_resource_property_query(get_session())
                .filter(models.ResourceProperty.property_name == key)
            ).all()

            if not extra_filter:
                raise db_exc.BlazarDBNotFound(
                    id=key, model='ComputeHostExtraCapability')

            for host, property_name in extra_filter:
                print(dir(host))
                if op in oper and oper[op][1](host.capability_value, value):
                    hosts.append(host.computehost_id)
                elif op not in oper:
                    msg = 'Operator %s for resource properties not implemented'
                    raise NotImplementedError(msg % op)

            # We must also avoid selecting any host which doesn't have the
            # extra capability present.
            all_hosts = [h.id for h in hosts_query.all()]
            extra_filter_hosts = [h.computehost_id for h, _ in extra_filter]
            hosts += [h for h in all_hosts if h not in extra_filter_hosts]

    return hosts_query.filter(~models.ComputeHost.id.in_(hosts)).all()


def reservable_host_get_all_by_queries(queries):
    """Returns reservable hosts filtered by an array of queries.

    :param queries: array of queries "key op value" where op can be
        http://docs.sqlalchemy.org/en/rel_0_7/core/expression_api.html
            #sqlalchemy.sql.operators.ColumnOperators

    """
    queries.append('reservable == 1')
    return host_get_all_by_queries(queries)


def unreservable_host_get_all_by_queries(queries):
    """Returns unreservable hosts filtered by an array of queries.

    :param queries: array of queries "key op value" where op can be
        http://docs.sqlalchemy.org/en/rel_0_7/core/expression_api.html
            #sqlalchemy.sql.operators.ColumnOperators

    """

    # TODO(hiro-kobayashi): support the expression 'reservable == False'
    queries.append('reservable == 0')
    return host_get_all_by_queries(queries)


def host_create(values):
    values = values.copy()
    host = models.ComputeHost()
    host.update(values)

    session = get_session()
    with session.begin():
        try:
            host.save(session=session)
        except common_db_exc.DBDuplicateEntry as e:
            # raise exception about duplicated columns (e.columns)
            raise db_exc.BlazarDBDuplicateEntry(
                model=host.__class__.__name__, columns=e.columns)

    return host_get(host.id)


def host_update(host_id, values):
    session = get_session()

    with session.begin():
        host = _host_get(session, host_id)
        host.update(values)
        host.save(session=session)

    return host_get(host_id)


def host_destroy(host_id):
    session = get_session()
    with session.begin():
        host = _host_get(session, host_id)

        if not host:
            # raise not found error
            raise db_exc.BlazarDBNotFound(id=host_id, model='Host')

        host.soft_delete(session=session)
        # Also delete this host's extra capabilities
        for capability in host.computehost_extra_capabilities:
            capability.soft_delete(session=session)


# ComputeHostExtraCapability

def _host_resource_property_query(session):
    return (
        model_query(models.ComputeHostExtraCapability, session)
        .join(models.ResourceProperty)
        .add_column(models.ResourceProperty.property_name))


def _host_extra_capability_get(session, host_extra_capability_id):
    query = _host_resource_property_query(session).filter(
        models.ComputeHostExtraCapability.id == host_extra_capability_id)

    return query.first()


def host_extra_capability_get(host_extra_capability_id):
    return _host_extra_capability_get(get_session(),
                                      host_extra_capability_id)


def _host_extra_capability_get_all_per_host(session, host_id):
    query = _host_resource_property_query(session).filter(
        models.ComputeHostExtraCapability.computehost_id == host_id)

    return query


def host_extra_capability_get_all_per_host(host_id):
    return _host_extra_capability_get_all_per_host(get_session(),
                                                   host_id).all()


def host_extra_capability_create(values):
    values = values.copy()

    resource_property = resource_property_get_or_create(
        'physical:host', values.get('property_name'))

    del values['property_name']
    values['property_id'] = resource_property.id

    host_extra_capability = models.ComputeHostExtraCapability()
    host_extra_capability.update(values)

    session = get_session()

    with session.begin():
        try:
            host_extra_capability.save(session=session)
        except common_db_exc.DBDuplicateEntry as e:
            # raise exception about duplicated columns (e.columns)
            raise db_exc.BlazarDBDuplicateEntry(
                model=host_extra_capability.__class__.__name__,
                columns=e.columns)

    return host_extra_capability_get(host_extra_capability.id)


def host_extra_capability_update(host_extra_capability_id, values):
    session = get_session()

    with session.begin():
        host_extra_capability, _ = (
            _host_extra_capability_get(session,
                                       host_extra_capability_id))
        host_extra_capability.update(values)
        host_extra_capability.save(session=session)

    return host_extra_capability_get(host_extra_capability_id)


def host_extra_capability_destroy(host_extra_capability_id):
    session = get_session()
    with session.begin():
        host_extra_capability = _host_extra_capability_get(
            session, host_extra_capability_id)

        if not host_extra_capability:
            # raise not found error
            raise db_exc.BlazarDBNotFound(
                id=host_extra_capability_id,
                model='ComputeHostExtraCapability')

        host_extra_capability[0].soft_delete(session=session)


def host_extra_capability_get_all_per_name(host_id, property_name):
    session = get_session()

    with session.begin():
        query = _host_extra_capability_get_all_per_host(session, host_id)
        return query.filter(
<<<<<<< HEAD
            models.ExtraCapability.capability_name == capability_name).all()).all()
=======
            models.ResourceProperty.property_name == property_name).all()
>>>>>>> fd657871


# FloatingIP reservation

def fip_reservation_create(fip_reservation_values):
    values = fip_reservation_values.copy()
    fip_reservation = models.FloatingIPReservation()
    fip_reservation.update(values)

    session = get_session()
    with session.begin():
        try:
            fip_reservation.save(session=session)
        except common_db_exc.DBDuplicateEntry as e:
            # raise exception about duplicated columns (e.columns)
            raise db_exc.BlazarDBDuplicateEntry(
                model=fip_reservation.__class__.__name__, columns=e.columns)

    return fip_reservation_get(fip_reservation.id)


def _fip_reservation_get(session, fip_reservation_id):
    query = model_query(models.FloatingIPReservation, session)
    return query.filter_by(id=fip_reservation_id).first()


def fip_reservation_get(fip_reservation_id):
    return _fip_reservation_get(get_session(), fip_reservation_id)


def fip_reservation_update(fip_reservation_id, fip_reservation_values):
    session = get_session()

    with session.begin():
        fip_reservation = _fip_reservation_get(session, fip_reservation_id)
        fip_reservation.update(fip_reservation_values)
        fip_reservation.save(session=session)

    return fip_reservation_get(fip_reservation_id)


def fip_reservation_destroy(fip_reservation_id):
    session = get_session()
    with session.begin():
        fip_reservation = _fip_reservation_get(session, fip_reservation_id)

        if not fip_reservation:
            # raise not found error
            raise db_exc.BlazarDBNotFound(
                id=fip_reservation_id, model='FloatingIPReservation')

        fip_reservation.soft_delete(session=session)
        session.delete(fip_reservation)


# Required FIP

def required_fip_create(required_fip_values):
    values = required_fip_values.copy()
    required_fip = models.RequiredFloatingIP()
    required_fip.update(values)

    session = get_session()
    with session.begin():
        try:
            required_fip.save(session=session)
        except common_db_exc.DBDuplicateEntry as e:
            # raise exception about duplicated columns (e.columns)
            raise db_exc.BlazarDBDuplicateEntry(
                model=required_fip.__class__.__name__, columns=e.columns)

    return required_fip_get(required_fip.id)


def _required_fip_get(session, required_fip_id):
    query = model_query(models.RequiredFloatingIP, session)
    return query.filter_by(id=required_fip_id).first()


def required_fip_get(required_fip_id):
    return _required_fip_get(get_session(), required_fip_id)


def required_fip_update(required_fip_id, required_fip_values):
    session = get_session()

    with session.begin():
        required_fip = _required_fip_get(session, required_fip_id)
        required_fip.update(required_fip_values)
        required_fip.save(session=session)

    return required_fip_get(required_fip_id)


def required_fip_destroy(required_fip_id):
    session = get_session()
    with session.begin():
        required_fip = _required_fip_get(session, required_fip_id)

        if not required_fip:
            # raise not found error
            raise db_exc.BlazarDBNotFound(
                id=required_fip_id, model='RequiredFloatingIP')

        required_fip.soft_delete(session=session)
        session.delete(required_fip)


def required_fip_destroy_by_fip_reservation_id(fip_reservation_id):
    session = get_session()
    with session.begin():
        required_fips = model_query(
            models.RequiredFloatingIP, session).filter_by(
            floatingip_reservation_id=fip_reservation_id)
        for required_fip in required_fips:
            required_fip_destroy(required_fip['id'])


# FloatingIP Allocation

def _fip_allocation_get(session, fip_allocation_id):
    query = model_query(models.FloatingIPAllocation, session)
    return query.filter_by(id=fip_allocation_id).first()


def fip_allocation_get(fip_allocation_id):
    return _fip_allocation_get(get_session(), fip_allocation_id)


def fip_allocation_create(allocation_values):
    values = allocation_values.copy()
    fip_allocation = models.FloatingIPAllocation()
    fip_allocation.update(values)

    session = get_session()
    with session.begin():
        try:
            fip_allocation.save(session=session)
        except common_db_exc.DBDuplicateEntry as e:
            # raise exception about duplicated columns (e.columns)
            raise db_exc.BlazarDBDuplicateEntry(
                model=fip_allocation.__class__.__name__, columns=e.columns)

    return fip_allocation_get(fip_allocation.id)


def fip_allocation_get_all_by_values(**kwargs):
    """Returns all entries filtered by col=value."""
    allocation_query = model_query(models.FloatingIPAllocation, get_session())
    for name, value in kwargs.items():
        column = getattr(models.FloatingIPAllocation, name, None)
        if column:
            allocation_query = allocation_query.filter(column == value)
    return allocation_query.all()


def fip_allocation_destroy(allocation_id):
    session = get_session()
    with session.begin():
        fip_allocation = _fip_allocation_get(session, allocation_id)

        if not fip_allocation:
            # raise not found error
            raise db_exc.BlazarDBNotFound(
                id=allocation_id, model='FloatingIPAllocation')

        fip_allocation.soft_delete(session=session)
        session.delete(fip_allocation)


def fip_allocation_update(allocation_id, allocation_values):
    session = get_session()

    with session.begin():
        fip_allocation = _fip_allocation_get(session, allocation_id)
        fip_allocation.update(allocation_values)
        fip_allocation.save(session=session)

    return fip_allocation_get(allocation_id)


# Floating IP
def _floatingip_get(session, floatingip_id):
    query = model_query(models.FloatingIP, session)
    return query.filter_by(id=floatingip_id).first()


def _floatingip_get_all(session):
    query = model_query(models.FloatingIP, session)
    return query


def fip_get_all_by_queries(queries):
    """Returns Floating IPs filtered by an array of queries.

    :param queries: array of queries "key op value" where op can be
        http://docs.sqlalchemy.org/en/rel_0_7/core/expression_api.html
            #sqlalchemy.sql.operators.ColumnOperators

    """
    fips_query = model_query(models.FloatingIP, get_session())

    oper = {
        '<': ['lt', lambda a, b: a >= b],
        '>': ['gt', lambda a, b: a <= b],
        '<=': ['le', lambda a, b: a > b],
        '>=': ['ge', lambda a, b: a < b],
        '==': ['eq', lambda a, b: a != b],
        '!=': ['ne', lambda a, b: a == b],
    }

    for query in queries:
        try:
            key, op, value = query.split(' ', 2)
        except ValueError:
            raise db_exc.BlazarDBInvalidFilter(query_filter=query)

        column = getattr(models.FloatingIP, key, None)
        if column is not None:
            if op == 'in':
                filt = column.in_(value.split(','))
            else:
                if op in oper:
                    op = oper[op][0]
                try:
                    attr = [e for e in ['%s', '%s_', '__%s__']
                            if hasattr(column, e % op)][0] % op
                except IndexError:
                    raise db_exc.BlazarDBInvalidFilterOperator(
                        filter_operator=op)

                if value == 'null':
                    value = None

                filt = getattr(column, attr)(value)

            fips_query = fips_query.filter(filt)
        else:
            raise db_exc.BlazarDBInvalidFilter(query_filter=query)

    return fips_query.all()


def reservable_fip_get_all_by_queries(queries):
    """Returns reservable fips filtered by an array of queries.

    :param queries: array of queries "key op value" where op can be
        http://docs.sqlalchemy.org/en/rel_0_7/core/expression_api.html
            #sqlalchemy.sql.operators.ColumnOperators

    """
    queries.append('reservable == 1')
    return fip_get_all_by_queries(queries)


def floatingip_get(floatingip_id):
    return _floatingip_get(get_session(), floatingip_id)


def floatingip_list():
    return model_query(models.FloatingIP, get_session()).all()


def floatingip_create(values):
    values = values.copy()
    floatingip = models.FloatingIP()
    floatingip.update(values)

    session = get_session()
    with session.begin():
        try:
            floatingip.save(session=session)
        except common_db_exc.DBDuplicateEntry as e:
            # raise exception about duplicated columns (e.columns)
            raise db_exc.BlazarDBDuplicateEntry(
                model=floatingip.__class__.__name__, columns=e.columns)

    return floatingip_get(floatingip.id)


def floatingip_destroy(floatingip_id):
    session = get_session()
    with session.begin():
        floatingip = _floatingip_get(session, floatingip_id)

        if not floatingip:
            # raise not found error
            raise db_exc.BlazarDBNotFound(id=floatingip_id, model='FloatingIP')

        floatingip.soft_delete(session=session)


# Networks

def _network_get(session, network_id):
    query = model_query(models.NetworkSegment, session)
    return query.filter_by(id=network_id).first()


def _network_get_all(session):
    query = model_query(models.NetworkSegment, session)
    return query


def network_get(network_id):
    return _network_get(get_session(), network_id)


def network_list():
    return model_query(models.NetworkSegment, get_session()).all()


def network_create(values):
    values = values.copy()
    network = models.NetworkSegment()
    network.update(values)

    session = get_session()
    with session.begin():
        try:
            network.save(session=session)
        except common_db_exc.DBDuplicateEntry as e:
            # raise exception about duplicated columns (e.columns)
            raise db_exc.BlazarDBDuplicateEntry(
                model=network.__class__.__name__, columns=e.columns)

    return network_get(network.id)


def network_update(network_id, values):
    session = get_session()

    with session.begin():
        network = _network_get(session, network_id)
        network.update(values)
        network.save(session=session)

    return network_get(network_id)


def network_destroy(network_id):
    session = get_session()
    with session.begin():
        network = _network_get(session, network_id)

        if not network:
            # raise not found error
            raise db_exc.BlazarDBNotFound(
                id=network_id, model='Network segment')

        network.soft_delete(session=session)

        # Also delete this network's extra capabilities
        for capability in network_extra_capability_get_all_per_network(network_id):
            capability.soft_delete(session=session)


# NetworkAllocation

def _network_allocation_get(session, network_allocation_id):
    query = model_query(models.NetworkAllocation, session)
    return query.filter_by(id=network_allocation_id).first()


def network_allocation_get(network_allocation_id):
    return _network_allocation_get(get_session(),
                                   network_allocation_id)


def network_allocation_get_all():
    query = model_query(models.NetworkAllocation, get_session())
    return query.all()


def network_allocation_create(values):
    values = values.copy()
    network_allocation = models.NetworkAllocation()
    network_allocation.update(values)

    session = get_session()
    with session.begin():
        try:
            network_allocation.save(session=session)
        except common_db_exc.DBDuplicateEntry as e:
            # raise exception about duplicated columns (e.columns)
            raise db_exc.BlazarDBDuplicateEntry(
                model=network_allocation.__class__.__name__, columns=e.columns)

    return network_allocation_get(network_allocation.id)


def network_allocation_get_all_by_values(**kwargs):
    """Returns all entries filtered by col=value."""
    allocation_query = model_query(models.NetworkAllocation, get_session())
    for name, value in kwargs.items():
        column = getattr(models.NetworkAllocation, name, None)
        if column:
            allocation_query = allocation_query.filter(column == value)
    return allocation_query.all()


def network_allocation_destroy(network_allocation_id):
    session = get_session()
    with session.begin():
        network_allocation = _network_allocation_get(session,
                                                     network_allocation_id)

        if not network_allocation:
            # raise not found error
            raise db_exc.BlazarDBNotFound(
                id=network_allocation_id, model='NetworkAllocation')

        network_allocation.soft_delete(session=session)


# NetworkReservation

def network_reservation_create(values):
    value = values.copy()
    network_reservation = models.NetworkReservation()
    network_reservation.update(value)

    session = get_session()
    with session.begin():
        try:
            network_reservation.save(session=session)
        except common_db_exc.DBDuplicateEntry as e:
            # raise exception about duplicated columns (e.columns)
            raise db_exc.BlazarDBDuplicateEntry(
                model=network_reservation.__class__.__name__,
                columns=e.columns)

    return network_reservation_get(network_reservation.id)


def network_reservation_get(network_reservation_id, session=None):
    if not session:
        session = get_session()
    query = model_query(models.NetworkReservation, session)
    return query.filter_by(id=network_reservation_id).first()


def network_reservation_update(network_reservation_id, values):
    session = get_session()

    with session.begin():
        network_reservation = network_reservation_get(
            network_reservation_id, session)

        if not network_reservation:
            raise db_exc.BlazarDBNotFound(
                id=network_reservation_id, model='NetworkReservation')

        network_reservation.update(values)
        network_reservation.save(session=session)

    return network_reservation_get(network_reservation_id)


def network_reservation_destroy(network_reservation_id):
    session = get_session()
    with session.begin():
        network = network_reservation_get(network_reservation_id)

        if not network:
            raise db_exc.BlazarDBNotFound(
                id=network_reservation_id, model='NetworkReservation')

        network.soft_delete(session=session)


def network_get_all_by_filters(filters):
    """Returns networks filtered by name of the field."""

    networks_query = _network_get_all(get_session())

    if 'status' in filters:
        networks_query = networks_query.filter(
            models.NetworkSegment.status == filters['status'])

    return networks_query.all()


def network_get_all_by_queries(queries):
    """Return networks filtered by an array of queries.

    :param queries: array of queries "key op value" where op can be
    http://docs.sqlalchemy.org/en/rel_0_7/core/expression_api.html
            #sqlalchemy.sql.operators.ColumnOperators
    """
    networks_query = model_query(models.NetworkSegment, get_session())

    oper = {
        '<': ['lt', lambda a, b: a >= b],
        '>': ['gt', lambda a, b: a <= b],
        '<=': ['le', lambda a, b: a > b],
        '>=': ['ge', lambda a, b: a < b],
        '==': ['eq', lambda a, b: a != b],
        '!=': ['ne', lambda a, b: a == b],
    }

    networks = []
    for query in queries:
        try:
            key, op, value = query.split(' ', 2)
        except ValueError:
            raise db_exc.BlazarDBInvalidFilter(query_filter=query)

        column = getattr(models.NetworkSegment, key, None)
        if column is not None:
            if op == 'in':
                filt = column.in_(value.split(','))
            else:
                if op in oper:
                    op = oper[op][0]
                try:
                    attr = [e for e in ['%s', '%s_', '__%s__']
                            if hasattr(column, e % op)][0] % op
                except IndexError:
                    raise db_exc.BlazarDBInvalidFilterOperator(
                        filter_operator=op)

                if value == 'null':
                    value = None

                filt = getattr(column, attr)(value)

            networks_query = networks_query.filter(filt)
        else:
            # looking for extra capabilities matches
            extra_filter = (
                _network_extra_capability_query(get_session())
                .filter(models.ExtraCapability.capability_name == key)
            ).all()
            if not extra_filter:
                raise db_exc.BlazarDBNotFound(
                    id=key, model='NetworkSegmentExtraCapability')
            for network, capability_name in extra_filter:
                if op in oper and oper[op][1](network.capability_value, value):
                    networks.append(network.network_id)
                elif op not in oper:
                    msg = 'Operator %s for extra capabilities not implemented'
                    raise NotImplementedError(msg % op)

            # We must also avoid selecting any network which doesn't have the
            # extra capability present.
            all_networks = [h.id for h in networks_query.all()]
            extra_filter_networks = [h.network_id for h, _ in extra_filter]
            networks += [h for h in all_networks if h not in
                         extra_filter_networks]

    return networks_query.filter(~models.NetworkSegment.id.in_(networks)).all()


def reservable_network_get_all_by_queries(queries):
    """Return reservable networks filtered by an array of queries.

    :param queries: array of queries "key op value" where op can be
    http://docs.sqlalchemy.org/en/rel_0_7/core/expression_api.html
        #sqlalchemy.sql.operators.ColumnOperators
    """
    queries.append('reservable == 1')
    return network_get_all_by_queries(queries)


def unreservable_network_get_all_by_queries(queries):
    """Return unreservable networks filtered by an array of queries.

    :param queries: array of queries "key op value" where op can be
    http://docs.sqlalchemy.org/en/rel_0_7/core/expression_api.html
        #sqlalchemy.sql.operators.ColumnOperators
    """
    # TODO(hiro-kobayashi): support the expression 'reservable == False'
    queries.append('reservable == 0')
    return network_get_all_by_queries(queries)


# NetworkSegmentExtraCapability

def _network_extra_capability_query(session):
    return (
        model_query(models.NetworkSegmentExtraCapability, session)
        .join(models.ExtraCapability)
        .add_column(models.ExtraCapability.capability_name))


def _network_extra_capability_get(session, network_extra_capability_id):
    query = _network_extra_capability_query(session).filter(
        models.NetworkSegmentExtraCapability.id == network_extra_capability_id)

    return query.first()


def network_extra_capability_get(network_extra_capability_id):
    return _network_extra_capability_get(get_session(),
                                         network_extra_capability_id)


def _network_extra_capability_get_all_per_network(session, network_id):
    query = _network_extra_capability_query(session).filter(
        models.NetworkSegmentExtraCapability.network_id == network_id)

    return query


def network_extra_capability_get_all_per_network(network_id):
    return _network_extra_capability_get_all_per_network(get_session(),
                                                         network_id).all()


def network_extra_capability_create(values):
    values = values.copy()

    resource_property = _resource_property_get_or_create(
        get_session(), 'network', values.get('capability_name'))

    del values['capability_name']
    values['capability_id'] = resource_property.id

    network_extra_capability = models.NetworkSegmentExtraCapability()
    network_extra_capability.update(values)

    session = get_session()

    with session.begin():
        try:
            network_extra_capability.save(session=session)
        except common_db_exc.DBDuplicateEntry as e:
            # raise exception about duplicated columns (e.columns)
            raise db_exc.BlazarDBDuplicateEntry(
                model=network_extra_capability.__class__.__name__,
                columns=e.columns)

    return network_extra_capability_get(network_extra_capability.id)


def network_extra_capability_update(network_extra_capability_id, values):
    session = get_session()

    with session.begin():
        network_extra_capability, _ = (
            _network_extra_capability_get(session,
                                          network_extra_capability_id))
        network_extra_capability.update(values)
        network_extra_capability.save(session=session)

    return network_extra_capability_get(network_extra_capability_id)


def network_extra_capability_destroy(network_extra_capability_id):
    session = get_session()
    with session.begin():
        network_extra_capability = _network_extra_capability_get(
            session, network_extra_capability_id)

        if not network_extra_capability:
            # raise not found error
            raise db_exc.BlazarDBNotFound(
                id=network_extra_capability_id,
                model='NetworkSegmentExtraCapability')

        network_extra_capability[0].soft_delete(session=session)


def network_extra_capability_get_all_per_name(network_id, capability_name):
    session = get_session()

    with session.begin():
        query = _network_extra_capability_get_all_per_network(
            session, network_id)
        return query.filter_by(capability_name=capability_name).all()


def network_extra_capability_get_latest_per_name(network_id, capability_name):
    session = get_session()

    with session.begin():
        query = _network_extra_capability_get_all_per_network(session,
                                                              network_id)
        return (
            query
            .filter(models.ExtraCapability.capability_name == capability_name)
            .order_by(models.NetworkSegmentExtraCapability.created_at.desc())
            .first())

# Devices


def _device_get(session, device_id):
    query = model_query(models.Device, session)
    return query.filter_by(id=device_id).first()


def _device_get_all(session):
    query = model_query(models.Device, session)
    return query


def device_get(device_id):
    return _device_get(get_session(), device_id)


def device_list():
    return model_query(models.Device, get_session()).all()


def device_create(values):
    values = values.copy()
    device = models.Device()
    device.update(values)

    session = get_session()
    with session.begin():
        try:
            device.save(session=session)
        except common_db_exc.DBDuplicateEntry as e:
            # raise exception about duplicated columns (e.columns)
            raise db_exc.BlazarDBDuplicateEntry(
                model=device.__class__.__name__, columns=e.columns)

    return device_get(device.id)


def device_update(device_id, values):
    session = get_session()

    with session.begin():
        device = _device_get(session, device_id)
        device.update(values)
        device.save(session=session)

    return device_get(device_id)


def device_destroy(device_id):
    session = get_session()
    with session.begin():
        device = _device_get(session, device_id)

        if not device:
            # raise not found error
            raise db_exc.BlazarDBNotFound(
                id=device_id, model='Device')

        device.soft_delete(session=session)

        # Also delete this device's extra capabilities
        for capability in device_extra_capability_get_all_per_device(device_id):
            capability.soft_delete(session=session)


# DeviceAllocation

def _device_allocation_get(session, device_allocation_id):
    query = model_query(models.DeviceAllocation, session)
    return query.filter_by(id=device_allocation_id).first()


def device_allocation_get(device_allocation_id):
    return _device_allocation_get(get_session(),
                                  device_allocation_id)


def device_allocation_get_all():
    query = model_query(models.DeviceAllocation, get_session())
    return query.all()


def device_allocation_create(values):
    values = values.copy()
    device_allocation = models.DeviceAllocation()
    device_allocation.update(values)

    session = get_session()
    with session.begin():
        try:
            device_allocation.save(session=session)
        except common_db_exc.DBDuplicateEntry as e:
            # raise exception about duplicated columns (e.columns)
            raise db_exc.BlazarDBDuplicateEntry(
                model=device_allocation.__class__.__name__, columns=e.columns)

    return device_allocation_get(device_allocation.id)


def device_allocation_get_all_by_values(**kwargs):
    """Returns all entries filtered by col=value."""
    allocation_query = model_query(models.DeviceAllocation, get_session())
    for name, value in kwargs.items():
        column = getattr(models.DeviceAllocation, name, None)
        if column:
            allocation_query = allocation_query.filter(column == value)
    return allocation_query.all()


def device_allocation_update(device_allocation_id, values):
    session = get_session()

    with session.begin():
        device_allocation = _device_allocation_get(session,
                                                   device_allocation_id)
        device_allocation.update(values)
        device_allocation.save(session=session)

    return device_allocation_get(device_allocation_id)


def device_allocation_destroy(device_allocation_id):
    session = get_session()
    with session.begin():
        device_allocation = _device_allocation_get(session,
                                                   device_allocation_id)

        if not device_allocation:
            # raise not found error
            raise db_exc.BlazarDBNotFound(
                id=device_allocation_id, model='DeviceAllocation')

        device_allocation.soft_delete(session=session)


# DeviceReservation

def device_reservation_create(values):
    value = values.copy()
    device_reservation = models.DeviceReservation()
    device_reservation.update(value)

    session = get_session()
    with session.begin():
        try:
            device_reservation.save(session=session)
        except common_db_exc.DBDuplicateEntry as e:
            # raise exception about duplicated columns (e.columns)
            raise db_exc.BlazarDBDuplicateEntry(
                model=device_reservation.__class__.__name__,
                columns=e.columns)

    return device_reservation_get(device_reservation.id)


def device_reservation_get(device_reservation_id, session=None):
    if not session:
        session = get_session()
    query = model_query(models.DeviceReservation, session)
    return query.filter_by(id=device_reservation_id).first()


def device_reservation_update(device_reservation_id, values):
    session = get_session()

    with session.begin():
        device_reservation = device_reservation_get(
            device_reservation_id, session)

        if not device_reservation:
            raise db_exc.BlazarDBNotFound(
                id=device_reservation_id, model='DeviceReservation')

        device_reservation.update(values)
        device_reservation.save(session=session)

    return device_reservation_get(device_reservation_id)


def device_reservation_destroy(device_reservation_id):
    session = get_session()
    with session.begin():
        device = device_reservation_get(device_reservation_id)

        if not device:
            raise db_exc.BlazarDBNotFound(
                id=device_reservation_id, model='DeviceReservation')

        device.soft_delete(session=session)


def device_get_all_by_filters(filters):
    """Returns devices filtered by name of the field."""

    devices_query = _device_get_all(get_session())

    if 'status' in filters:
        devices_query = devices_query.filter(
            models.Device.status == filters['status'])

    return devices_query.all()


def device_get_all_by_queries(queries):
    """Return devices filtered by an array of queries.

    :param queries: array of queries "key op value" where op can be
    http://docs.sqlalchemy.org/en/rel_0_7/core/expression_api.html
            #sqlalchemy.sql.operators.ColumnOperators
    """
    devices_query = model_query(models.Device, get_session())

    oper = {
        '<': ['lt', lambda a, b: a >= b],
        '>': ['gt', lambda a, b: a <= b],
        '<=': ['le', lambda a, b: a > b],
        '>=': ['ge', lambda a, b: a < b],
        '==': ['eq', lambda a, b: a != b],
        '!=': ['ne', lambda a, b: a == b],
    }

    devices = []
    for query in queries:
        try:
            key, op, value = query.split(' ', 2)
        except ValueError:
            raise db_exc.BlazarDBInvalidFilter(query_filter=query)

        column = getattr(models.Device, key, None)
        if column is not None:
            if op == 'in':
                filt = column.in_(value.split(','))
            else:
                if op in oper:
                    op = oper[op][0]
                try:
                    attr = [e for e in ['%s', '%s_', '__%s__']
                            if hasattr(column, e % op)][0] % op
                except IndexError:
                    raise db_exc.BlazarDBInvalidFilterOperator(
                        filter_operator=op)

                if value == 'null':
                    value = None

                filt = getattr(column, attr)(value)

            devices_query = devices_query.filter(filt)
        else:
            # looking for extra capabilities matches
            extra_filter = (
                _device_extra_capability_query(get_session())
                .filter(models.ExtraCapability.capability_name == key)
            ).all()

            if not extra_filter:
                raise db_exc.BlazarDBNotFound(
                    id=key, model='DeviceExtraCapability')

            for device, capability_name in extra_filter:
                if op in oper and oper[op][1](device.capability_value, value):
                    devices.append(device.device_id)
                elif op not in oper:
                    msg = 'Operator %s for extra capabilities not implemented'
                    raise NotImplementedError(msg % op)

            # We must also avoid selecting any device which doesn't have the
            # extra capability present.
            all_devices = [h.id for h in devices_query.all()]
            extra_filter_devices = [h.device_id for h, _ in extra_filter]
            devices += [h for h in all_devices if h not in
                        extra_filter_devices]

    return devices_query.filter(~models.Device.id.in_(devices)).all()


def reservable_device_get_all_by_queries(queries):
    """Return reservable devices filtered by an array of queries.

    :param queries: array of queries "key op value" where op can be
    http://docs.sqlalchemy.org/en/rel_0_7/core/expression_api.html
        #sqlalchemy.sql.operators.ColumnOperators
    """
    queries.append('reservable == 1')
    return device_get_all_by_queries(queries)


def unreservable_device_get_all_by_queries(queries):
    """Return unreservable devices filtered by an array of queries.

    :param queries: array of queries "key op value" where op can be
    http://docs.sqlalchemy.org/en/rel_0_7/core/expression_api.html
        #sqlalchemy.sql.operators.ColumnOperators
    """
    # TODO(hiro-kobayashi): support the expression 'reservable == False'
    queries.append('reservable == 0')
    return device_get_all_by_queries(queries)


# DeviceExtraCapability

def _device_extra_capability_query(session):
    return (
        model_query(models.DeviceExtraCapability, session)
        .join(models.ExtraCapability)
        .add_column(models.ExtraCapability.capability_name))


def _device_extra_capability_get(session, device_extra_capability_id):
    query = _device_extra_capability_query(session).filter(
        models.DeviceExtraCapability.id == device_extra_capability_id)

    return query.first()


def device_extra_capability_get(device_extra_capability_id):
    return _device_extra_capability_get(get_session(),
                                        device_extra_capability_id)


def _device_extra_capability_get_all_per_device(session, device_id):
    query = _device_extra_capability_query(session).filter(
        models.DeviceExtraCapability.device_id == device_id)

    return query


def device_extra_capability_get_all_per_device(device_id):
    return _device_extra_capability_get_all_per_device(get_session(),
                                                       device_id).all()


def device_extra_capability_create(values):
    values = values.copy()

    resource_property = _resource_property_get_or_create(
        get_session(), 'device', values.get('capability_name'))

    del values['capability_name']
    values['capability_id'] = resource_property.id

    device_extra_capability = models.DeviceExtraCapability()
    device_extra_capability.update(values)

    session = get_session()

    with session.begin():
        try:
            device_extra_capability.save(session=session)
        except common_db_exc.DBDuplicateEntry as e:
            # raise exception about duplicated columns (e.columns)
            raise db_exc.BlazarDBDuplicateEntry(
                model=device_extra_capability.__class__.__name__,
                columns=e.columns)

    return device_extra_capability_get(device_extra_capability.id)


def device_extra_capability_update(device_extra_capability_id, values):
    session = get_session()

    with session.begin():
        device_extra_capability, _ = (
            _device_extra_capability_get(session,
                                         device_extra_capability_id))
        device_extra_capability.update(values)
        device_extra_capability.save(session=session)

    return device_extra_capability_get(device_extra_capability_id)


def device_extra_capability_destroy(device_extra_capability_id):
    session = get_session()
    with session.begin():
        device_extra_capability = _device_extra_capability_get(
            session, device_extra_capability_id)

        if not device_extra_capability:
            # raise not found error
            raise db_exc.BlazarDBNotFound(
                id=device_extra_capability_id,
                model='DeviceExtraCapability')

        device_extra_capability[0].soft_delete(session=session)


def device_extra_capability_get_all_per_name(device_id, capability_name):
    session = get_session()

    with session.begin():
        query = _device_extra_capability_get_all_per_device(
            session, device_id)
        return query.filter_by(capability_name=capability_name).all()


def device_extra_capability_get_latest_per_name(device_id, capability_name):
    session = get_session()

    with session.begin():
        query = _device_extra_capability_get_all_per_device(session,
                                                            device_id)
        return (
            query
            .filter(models.ExtraCapability.capability_name == capability_name)
            .order_by(models.DeviceExtraCapability.created_at.desc())
            .first())

<<<<<<< HEAD

# Resource Properties
=======
>>>>>>> fd657871

# Resource Properties
def _resource_property_get(session, resource_type, property_name):
    query = (
        model_query(models.ResourceProperty, session)
        .filter_by(resource_type=resource_type)
        .filter_by(property_name=property_name))

    return query.first()


def resource_property_get(resource_type, property_name):
    return _resource_property_get(get_session(), resource_type, property_name)

def resource_properties_list(resource_type):
    session = get_session()

    with session.begin():
<<<<<<< HEAD
        if resource_type in EXTRA_CAPABILITY_MODELS:
            resource_model = EXTRA_CAPABILITY_MODELS[resource_type]
            query = _read_deleted_filter(session.query(
                models.ExtraCapability.capability_name,
                models.ExtraCapability.private,
                resource_model.capability_value
            ).join(resource_model), resource_model, deleted=False).distinct()
        else:
            query = session.query(
                models.ExtraCapability.capability_name,
                models.ExtraCapability.private,
                models.ResourceExtraCapability.capability_value)\
                .filter_by(resource_type=resource_type)\
                .join(models.ResourceExtraCapability)\
                .distinct()

        # Add extra filter if using 3rd party resource type
        if resource_type not in EXTRA_CAPABILITY_MODELS:
=======
<<<<<<< HEAD
        if resource_type in RESOURCE_PROPERTY_MODELS:
            resource_model = RESOURCE_PROPERTY_MODELS[resource_type]
            query = _read_deleted_filter(session.query(
                models.ResourceProperty.property_name,
                models.ResourceProperty.private,
                resource_model.capability_value)\
                ).join(resource_model), resource_model, deleted=False).distinct()
        else:
            query = session.query(
                models.ResourceProperty.property_name,
                models.ResourceProperty.private,
                models.ResourceResourceProperty.property_value)\
                .filter_by(resource_type=resource_type)\
                .join(models.ResourceResourceProperty)\
                .distinct()

        # Add extra filter if using 3rd party resource type
        if resource_type not in RESOURCE_PROPERTY_MODELS:
>>>>>>> fd657871
            query = query.join(models.Resource).filter_by(
                resource_type=resource_type)

        return query.all()


def _resource_property_create(session, values):
    values = values.copy()

    resource_property = models.ResourceProperty()
    resource_property.update(values)

    with session.begin():
        try:
            resource_property.save(session=session)
        except common_db_exc.DBDuplicateEntry as e:
            # raise exception about duplicated columns (e.columns)
            raise db_exc.BlazarDBDuplicateEntry(
                model=resource_property.__class__.__name__,
                columns=e.columns)

    return resource_property_get(values.get('resource_type'),
                                 values.get('property_name'))


def resource_property_create(values):
    return _resource_property_create(get_session(), values)


def resource_property_update(resource_type, property_name, values):
    values = values.copy()
    session = get_session()

    with session.begin():
        resource_property = _resource_property_get(
            session, resource_type, property_name)

        if not resource_property:
            raise db_exc.BlazarDBInvalidResourceProperty(
                property_name=property_name,
                resource_type=resource_type)

        resource_property.update(values)
        resource_property.save(session=session)

    return resource_property_get(resource_type, property_name)


def _resource_property_get_or_create(session, resource_type, property_name):
    if capability_name in FORBIDDEN_EXTRA_CAPABILITY_NAMES:
        raise db_exc.BlazarDBForbiddenExtraCapability(
            property_name=property_name)

    resource_property = _resource_property_get(
        session, resource_type, property_name)

    if resource_property:
        return resource_property
    else:
        rp_values = {
            'resource_type': resource_type,
<<<<<<< HEAD
            'property_name': capability_name}
=======
            'property_name': property_name}
>>>>>>> fd657871

        return resource_property_create(rp_values)


def resource_property_get_or_create(resource_type, property_name):
    return _resource_property_get_or_create(
<<<<<<< HEAD
        get_session(), resource_type, capability_name)
=======
        get_session(), resource_type, property_name)
>>>>>>> fd657871


def resource_reservation_create(resource_reservation_values):
    values = resource_reservation_values.copy()
    resource_reservation = models.ResourceReservation()
    resource_reservation.update(values)

    session = get_session()
    with session.begin():
        try:
            resource_reservation.save(session=session)
        except common_db_exc.DBDuplicateEntry as e:
            # raise exception about duplicated columns (e.columns)
            raise db_exc.BlazarDBDuplicateEntry(
                model=resource_reservation.__class__.__name__,
                columns=e.columns
            )

    return resource_reservation_get(resource_reservation.id)


def _resource_reservation_get(session, resource_reservation_id):
    query = model_query(models.ResourceReservation, session)
    return query.filter_by(id=resource_reservation_id).first()


def resource_reservation_get(resource_reservation_id):
    return _resource_reservation_get(get_session(), resource_reservation_id)


def resource_reservation_update(
        resource_reservation_id, resource_reservation_values):
    session = get_session()

    with session.begin():
        resource_reservation = _resource_reservation_get(
            session, resource_reservation_id)
        resource_reservation.update(resource_reservation_values)
        resource_reservation.save(session=session)

    return resource_reservation_get(resource_reservation_id)


def resource_reservation_destroy(resource_reservation_id):
    session = get_session()
    with session.begin():
        resource_reservation = _resource_reservation_get(
            session, resource_reservation_id)

        if not resource_reservation:
            # raise not found error
            raise db_exc.BlazarDBNotFound(
                id=resource_reservation_id, model='resourceReservation')

        session.delete(resource_reservation)


def _resource_allocation_get(session, resource_allocation_id):
    query = model_query(models.ResourceAllocation, session)
    return query.filter_by(id=resource_allocation_id).first()


def resource_allocation_get(resource_allocation_id):
    return _resource_allocation_get(get_session(), resource_allocation_id)


def resource_allocation_create(allocation_values):
    values = allocation_values.copy()
    resource_allocation = models.ResourceAllocation()
    resource_allocation.update(values)

    session = get_session()
    with session.begin():
        try:
            resource_allocation.save(session=session)
        except common_db_exc.DBDuplicateEntry as e:
            # raise exception about duplicated columns (e.columns)
            raise db_exc.BlazarDBDuplicateEntry(
                model=resource_allocation.__class__.__name__,
                columns=e.columns
            )

    return resource_allocation_get(resource_allocation.id)


def resource_allocation_get_all_by_values(**kwargs):
    """Returns all entries filtered by col=value."""
    allocation_query = model_query(models.ResourceAllocation, get_session())
    for name, value in kwargs.items():
        column = getattr(models.ResourceAllocation, name, None)
        if column:
            allocation_query = allocation_query.filter(column == value)
    return allocation_query.all()


def resource_allocation_destroy(allocation_id):
    session = get_session()
    with session.begin():
        resource_allocation = _resource_allocation_get(session, allocation_id)

        if not resource_allocation:
            # raise not found error
            raise db_exc.BlazarDBNotFound(
                id=allocation_id, model='ResourceAllocation')

        session.delete(resource_allocation)


def resource_allocation_update(allocation_id, allocation_values):
    session = get_session()

    with session.begin():
        resource_allocation = _resource_allocation_get(session, allocation_id)
        resource_allocation.update(allocation_values)
        resource_allocation.save(session=session)

    return resource_allocation_get(allocation_id)


def _resource_get(session, resource_type, resource_id):
    query = resource_query(models.Resource, resource_type, session)
    return query.filter_by(id=resource_id).first()


def _resource_get_all(session, resource_type):
    query = resource_query(models.Resource, resource_type, session)
    return query


def convert_param(a):
    '''convert a param to a numeric type, date, or string if possible'''
    try:
        return float(a)
    except ValueError:
        try:
            return datetime.strptime(a, r'%Y-%m-%d %H:%M')
        except ValueError:
            return a


def resource_get_all_by_queries(resource_type, queries):
    resources_query = resource_query(
        models.Resource, resource_type, get_session())

    oper = {
        '<': ['lt', lambda a, b: convert_param(a) >= convert_param(b)],
        '>': ['gt', lambda a, b: convert_param(a) <= convert_param(b)],
        '<=': ['le', lambda a, b: convert_param(a) > convert_param(b)],
        '>=': ['ge', lambda a, b: convert_param(a) < convert_param(b)],
        '==': ['eq', lambda a, b: a != b],
        '!=': ['ne', lambda a, b: a == b],
    }

    for query in queries:
        try:
            key, op, value = query.split(' ', 2)
        except ValueError:
            raise db_exc.BlazarDBInvalidFilter(query_filter=query)

        # looking for extra capabilities matches
        # we must do this first, to prioritize it over a JSON match
        extra_filter = (
            _resource_resource_property_query(get_session())
            .filter(models.ResourceProperty.property_name == key)
        ).all()
        raw_column = getattr(models.Resource, key, None)
        if extra_filter:
            resources = []
            for resource, capability_name in extra_filter:
                if op in oper and oper[op][1](
                        resource.capability_value, value):
                    resources.append(resource.resource_id)
                elif op not in oper:
                    msg = 'Operator %s for extra capabilities not implemented'
                    raise NotImplementedError(msg % op)

            # We must also avoid selecting any resource which doesn't have the
            # extra capability present.
            all_resources = [h.id for h in resources_query.all()]
            extra_filter_resources = [h.resource_id for h, _ in extra_filter]
            resources += [
                h for h in all_resources if h not in extra_filter_resources]
            resources_query = resources_query.filter(
                ~models.Resource.id.in_(resources))
        elif raw_column:
            if op == 'in':
                filt = raw_column.in_(value.split(','))
            else:
                if op in oper:
                    op = oper[op][0]
                try:
                    attr = [e for e in ['%s', '%s_', '__%s__']
                            if hasattr(raw_column, e % op)][0] % op
                except IndexError:
                    raise db_exc.BlazarDBInvalidFilterOperator(
                        filter_operator=op)

                if value == 'null':
                    value = None

                filt = getattr(raw_column, attr)(value)
            resources_query = resources_query.filter(filt)
        else:  # JSON column
            resources = []
            for resource in resources_query.all():
                if resource.data.get(key, None):
                    if op == "in":
                        values = value.split(",")
                        if str(resource.data[key]) in values:
                            resources.append(resource.id)
                    elif op in oper and not oper[op][1](
                            resource.data[key], value):
                        resources.append(resource.id)
                    elif op not in oper:
                        msg = 'Operator %s not implemented'
                        raise NotImplementedError(msg % op)

            resources_query = resources_query.filter(
                models.Resource.id.in_(resources))

    return resources_query.all()


def reservable_resource_get_all_by_queries(queries):
    """Returns reservable resources filtered by an array of queries.

    :param queries: array of queries "key op value" where op can be
        http://docs.sqlalchemy.org/en/rel_0_7/core/expression_api.html
            #sqlalchemy.sql.operators.ColumnOperators
    """
    queries.append('reservable == 1')
    return resource_get_all_by_queries(queries)


def resource_get(resource_type, resource_id):
    return _resource_get(get_session(), resource_type, resource_id)


def resource_list(resource_type):
    return resource_query(models.Resource, resource_type, get_session()).all()


def resource_create(resource_type, data):
    values = {"resource_type": resource_type, "data": data}
    resource = models.Resource()
    resource.update(values)

    session = get_session()
    with session.begin():
        try:
            resource.save(session=session)
        except common_db_exc.DBDuplicateEntry as e:
            raise db_exc.BlazarDBDuplicateEntry(
                model=resource_type, columns=e.columns)
    return resource_get(resource_type, resource.id)


def resource_destroy(resource_type, resource_id):
    session = get_session()
    with session.begin():
        resource = _resource_get(session, resource_type, resource_id)
        if not resource:
            # raise not found error
            raise db_exc.BlazarDBNotFound(id=resource_id, model=resource_type)
        session.delete(resource)


def resource_update(resource_type, resource_id, data):
    session = get_session()
    with session.begin():
        resource = _resource_get(session, resource_type, resource_id)
        resource.update({"data": data})
        resource.save(session=session)


def _resource_resource_property_query(session):
    return (
        model_query(models.ResourceResourceProperty, session)
        .join(models.ResourceProperty)
        .add_column(models.ResourceProperty.property_name))


def _resource_resource_property_get(session, resource_resource_property_id):
    query = _resource_resource_property_query(session).filter(
        models.ResourceResourceProperty.id == resource_resource_property_id)

    return query.first()


def resource_resource_property_get(resource_resource_property_id):
    return _resource_resource_property_get(get_session(),
                                           resource_resource_property_id)


def _resource_resource_property_get_all_per_resource(session, resource_id):
    query = _resource_resource_property_query(session).filter(
        models.ResourceResourceProperty.resource_id == resource_id)

    return query


def resource_resource_property_get_all_per_resource(resource_id):
    return _resource_resource_property_get_all_per_resource(
        get_session(), resource_id).all()


def resource_resource_property_create(resource_type, values):
    values = values.copy()

    resource_property = _resource_property_get_or_create(
        get_session(), resource_type, values.get('property_name'))

    del values['property_name']
    values['property_id'] = resource_property.id

    resource_resource_property = models.ResourceResourceProperty()
    resource_resource_property.update(values)

    session = get_session()

    with session.begin():
        try:
            resource_resource_property.save(session=session)
        except common_db_exc.DBDuplicateEntry as e:
            # raise exception about duplicated columns (e.columns)
            raise db_exc.BlazarDBDuplicateEntry(
                model=resource_resource_property.__class__.__name__,
                columns=e.columns)

    return resource_resource_property_get(resource_resource_property.id)


def resource_resource_property_update(resource_resource_property_id, values):
    session = get_session()

    with session.begin():
        resource_resource_property, _ = (
            _resource_resource_property_get(session,
                                            resource_resource_property_id))
        resource_resource_property.update(values)
        resource_resource_property.save(session=session)

    return resource_resource_property_get(resource_resource_property_id)


def resource_resource_property_destroy(resource_resource_property_id):
    session = get_session()
    with session.begin():
        resource_resource_property = _resource_resource_property_get(
            session, resource_resource_property_id)

        if not resource_resource_property:
            # raise not found error
            raise db_exc.BlazarDBNotFound(
                id=resource_resource_property_id,
                model='ResourceResourceProperty')

        session.delete(resource_resource_property[0])


def resource_resource_property_get_all_per_name(resource_id, property_name):
    session = get_session()

    with session.begin():
        query = _resource_resource_property_get_all_per_resource(
            session, resource_id)
        return query.filter_by(property_name=property_name).all()


def resource_resource_property_get_latest_per_name(
        resource_id, property_name):
    session = get_session()

    with session.begin():
        query = _resource_resource_property_get_all_per_resource(session,
                                                                 resource_id)
        return (
            query
            .filter(models.ResourceProperty.property_name == property_name)
            .order_by(models.ResourceResourceProperty.created_at.desc())
            .first())


def unreservable_resource_get_all_by_queries(resource_type, queries):
    queries.append('reservable == 0')
    return resource_get_all_by_queries(resource_type, queries)


def resource_get_all_by_filters(resource_type, filters):
    resources_query = _resource_get_all(get_session(), resource_type)
    return resources_query.all()<|MERGE_RESOLUTION|>--- conflicted
+++ resolved
@@ -18,12 +18,9 @@
 from datetime import datetime
 import sys
 
-<<<<<<< HEAD
 from blazar.db import exceptions as db_exc
 from blazar.db.sqlalchemy import facade_wrapper
 from blazar.db.sqlalchemy import models
-=======
->>>>>>> fd657871
 from oslo_config import cfg
 from oslo_db import exception as common_db_exc
 from oslo_db.sqlalchemy import session as db_session
@@ -32,12 +29,11 @@
 from sqlalchemy.sql.expression import asc
 from sqlalchemy.sql.expression import desc
 
-from blazar.db import exceptions as db_exc
-from blazar.db.sqlalchemy import facade_wrapper
-from blazar.db.sqlalchemy import models
-
-RESOURCE_PROPERTY_MODELS = {
+
+EXTRA_CAPABILITY_MODELS = {
     'physical:host': models.ComputeHostExtraCapability,
+    'network': models.NetworkSegmentExtraCapability,
+    'device': models.DeviceExtraCapability,
 }
 FORBIDDEN_EXTRA_CAPABILITY_NAMES = ["id", "reservable"]
 
@@ -52,24 +48,23 @@
     return sys.modules[__name__]
 
 
-def model_query(model, session=None):
+def _read_deleted_filter(query, db_model, deleted):
+    if 'deleted' not in db_model.__table__.columns:
+        return query
+
+    default_deleted_value = None
+    if not deleted:
+        query = query.filter(db_model.deleted == default_deleted_value)
+    return query
+
+
+def model_query(model, session=None, deleted=False):
     """Query helper.
 
     :param model: base model to query
     """
     session = session or get_session()
-<<<<<<< HEAD
     return _read_deleted_filter(session.query(model), model, deleted)
-=======
-
-    return session.query(model)
-
-
-def resource_query(model, resource_type, session=None):
-    session = session or get_session()
-    return model_query(model, session) \
-        .filter(model.resource_type == resource_type)
->>>>>>> fd657871
 
 
 def resource_query(model, resource_type, session=None):
@@ -159,7 +154,7 @@
 
 def reservation_get_all_by_lease_id(lease_id):
     reservations = (model_query(models.Reservation,
-                    get_session()).filter_by(lease_id=lease_id))
+                                get_session()).filter_by(lease_id=lease_id))
     return reservations.all()
 
 
@@ -212,12 +207,8 @@
             raise db_exc.BlazarDBNotFound(id=reservation_id,
                                           model='Reservation')
 
-<<<<<<< HEAD
         # TODO this does not cascade right
         reservation.soft_delete(session=session)
-=======
-        session.delete(reservation)
->>>>>>> fd657871
 
 
 # Lease
@@ -311,17 +302,13 @@
             # raise not found error
             raise db_exc.BlazarDBNotFound(id=lease_id, model='Lease')
 
-<<<<<<< HEAD
         # TODO this does not cascade right
         lease.soft_delete(session=session)
-=======
-        session.delete(lease)
->>>>>>> fd657871
 
 
 # Event
-def _event_get(session, event_id):
-    query = model_query(models.Event, session)
+def _event_get(session, event_id, deleted=False):
+    query = model_query(models.Event, session, deleted=deleted)
     return query.filter_by(id=event_id).first()
 
 
@@ -411,7 +398,8 @@
     session = get_session()
 
     with session.begin():
-        event = _event_get(session, event_id)
+        # NOTE(jason): Allow updating soft-deleted events
+        event = _event_get(session, event_id, deleted=True)
         event.update(values)
         event.save(session=session)
 
@@ -427,7 +415,7 @@
             # raise not found error
             raise db_exc.BlazarDBNotFound(id=event_id, model='Event')
 
-        session.delete(event)
+        event.soft_delete(session=session)
 
 
 # ComputeHostReservation
@@ -496,7 +484,7 @@
             raise db_exc.BlazarDBNotFound(
                 id=host_reservation_id, model='ComputeHostReservation')
 
-        session.delete(host_reservation)
+        host_reservation.soft_delete(session=session)
 
 
 # InstanceReservation
@@ -550,12 +538,8 @@
         if not instance:
             raise db_exc.BlazarDBNotFound(
                 id=instance_reservation_id, model='InstanceReservations')
-<<<<<<< HEAD
         
         instance.soft_delete(session=session)
-=======
-        session.delete(instance)
->>>>>>> fd657871
 
 
 # ComputeHostAllocation
@@ -624,7 +608,7 @@
             raise db_exc.BlazarDBNotFound(
                 id=host_allocation_id, model='ComputeHostAllocation')
 
-        session.delete(host_allocation)
+        host_allocation.soft_delete(session=session)
 
 
 # ComputeHost
@@ -705,22 +689,21 @@
 
             hosts_query = hosts_query.filter(filt)
         else:
-            # looking for resource properties matches
+            # looking for extra capabilities matches
             extra_filter = (
-                _host_resource_property_query(get_session())
-                .filter(models.ResourceProperty.property_name == key)
+                _host_extra_capability_query(get_session())
+                .filter(models.ExtraCapability.capability_name == key)
             ).all()
 
             if not extra_filter:
                 raise db_exc.BlazarDBNotFound(
                     id=key, model='ComputeHostExtraCapability')
 
-            for host, property_name in extra_filter:
-                print(dir(host))
+            for host, capability_name in extra_filter:
                 if op in oper and oper[op][1](host.capability_value, value):
                     hosts.append(host.computehost_id)
                 elif op not in oper:
-                    msg = 'Operator %s for resource properties not implemented'
+                    msg = 'Operator %s for extra capabilities not implemented'
                     raise NotImplementedError(msg % op)
 
             # We must also avoid selecting any host which doesn't have the
@@ -803,15 +786,15 @@
 
 # ComputeHostExtraCapability
 
-def _host_resource_property_query(session):
+def _host_extra_capability_query(session):
     return (
         model_query(models.ComputeHostExtraCapability, session)
-        .join(models.ResourceProperty)
-        .add_column(models.ResourceProperty.property_name))
+        .join(models.ExtraCapability)
+        .add_column(models.ExtraCapability.capability_name))
 
 
 def _host_extra_capability_get(session, host_extra_capability_id):
-    query = _host_resource_property_query(session).filter(
+    query = _host_extra_capability_query(session).filter(
         models.ComputeHostExtraCapability.id == host_extra_capability_id)
 
     return query.first()
@@ -823,7 +806,7 @@
 
 
 def _host_extra_capability_get_all_per_host(session, host_id):
-    query = _host_resource_property_query(session).filter(
+    query = _host_extra_capability_query(session).filter(
         models.ComputeHostExtraCapability.computehost_id == host_id)
 
     return query
@@ -838,10 +821,10 @@
     values = values.copy()
 
     resource_property = resource_property_get_or_create(
-        'physical:host', values.get('property_name'))
-
-    del values['property_name']
-    values['property_id'] = resource_property.id
+        'physical:host', values.get('capability_name'))
+
+    del values['capability_name']
+    values['capability_id'] = resource_property.id
 
     host_extra_capability = models.ComputeHostExtraCapability()
     host_extra_capability.update(values)
@@ -888,17 +871,13 @@
         host_extra_capability[0].soft_delete(session=session)
 
 
-def host_extra_capability_get_all_per_name(host_id, property_name):
+def host_extra_capability_get_all_per_name(host_id, capability_name):
     session = get_session()
 
     with session.begin():
         query = _host_extra_capability_get_all_per_host(session, host_id)
         return query.filter(
-<<<<<<< HEAD
             models.ExtraCapability.capability_name == capability_name).all()).all()
-=======
-            models.ResourceProperty.property_name == property_name).all()
->>>>>>> fd657871
 
 
 # FloatingIP reservation
@@ -1992,30 +1971,26 @@
             .order_by(models.DeviceExtraCapability.created_at.desc())
             .first())
 
-<<<<<<< HEAD
 
 # Resource Properties
-=======
->>>>>>> fd657871
-
-# Resource Properties
-def _resource_property_get(session, resource_type, property_name):
+
+def _resource_property_get(session, resource_type, capability_name):
     query = (
-        model_query(models.ResourceProperty, session)
+        model_query(models.ExtraCapability, session)
         .filter_by(resource_type=resource_type)
-        .filter_by(property_name=property_name))
+        .filter_by(capability_name=capability_name))
 
     return query.first()
 
 
-def resource_property_get(resource_type, property_name):
-    return _resource_property_get(get_session(), resource_type, property_name)
+def resource_property_get(resource_type, capability_name):
+    return _resource_property_get(get_session(), resource_type,
+                                  capability_name)
 
 def resource_properties_list(resource_type):
     session = get_session()
 
     with session.begin():
-<<<<<<< HEAD
         if resource_type in EXTRA_CAPABILITY_MODELS:
             resource_model = EXTRA_CAPABILITY_MODELS[resource_type]
             query = _read_deleted_filter(session.query(
@@ -2034,27 +2009,6 @@
 
         # Add extra filter if using 3rd party resource type
         if resource_type not in EXTRA_CAPABILITY_MODELS:
-=======
-<<<<<<< HEAD
-        if resource_type in RESOURCE_PROPERTY_MODELS:
-            resource_model = RESOURCE_PROPERTY_MODELS[resource_type]
-            query = _read_deleted_filter(session.query(
-                models.ResourceProperty.property_name,
-                models.ResourceProperty.private,
-                resource_model.capability_value)\
-                ).join(resource_model), resource_model, deleted=False).distinct()
-        else:
-            query = session.query(
-                models.ResourceProperty.property_name,
-                models.ResourceProperty.private,
-                models.ResourceResourceProperty.property_value)\
-                .filter_by(resource_type=resource_type)\
-                .join(models.ResourceResourceProperty)\
-                .distinct()
-
-        # Add extra filter if using 3rd party resource type
-        if resource_type not in RESOURCE_PROPERTY_MODELS:
->>>>>>> fd657871
             query = query.join(models.Resource).filter_by(
                 resource_type=resource_type)
 
@@ -2064,7 +2018,7 @@
 def _resource_property_create(session, values):
     values = values.copy()
 
-    resource_property = models.ResourceProperty()
+    resource_property = models.ExtraCapability()
     resource_property.update(values)
 
     with session.begin():
@@ -2077,7 +2031,7 @@
                 columns=e.columns)
 
     return resource_property_get(values.get('resource_type'),
-                                 values.get('property_name'))
+                                 values.get('capability_name'))
 
 
 def resource_property_create(values):
@@ -2093,7 +2047,7 @@
             session, resource_type, property_name)
 
         if not resource_property:
-            raise db_exc.BlazarDBInvalidResourceProperty(
+            raise db_exc.BlazarDBInvalidExtraCapability(
                 property_name=property_name,
                 resource_type=resource_type)
 
@@ -2103,35 +2057,27 @@
     return resource_property_get(resource_type, property_name)
 
 
-def _resource_property_get_or_create(session, resource_type, property_name):
+def _resource_property_get_or_create(session, resource_type, capability_name):
     if capability_name in FORBIDDEN_EXTRA_CAPABILITY_NAMES:
         raise db_exc.BlazarDBForbiddenExtraCapability(
             property_name=property_name)
 
     resource_property = _resource_property_get(
-        session, resource_type, property_name)
+        session, resource_type, capability_name)
 
     if resource_property:
         return resource_property
     else:
         rp_values = {
             'resource_type': resource_type,
-<<<<<<< HEAD
             'property_name': capability_name}
-=======
-            'property_name': property_name}
->>>>>>> fd657871
 
         return resource_property_create(rp_values)
 
 
-def resource_property_get_or_create(resource_type, property_name):
+def resource_property_get_or_create(resource_type, capability_name):
     return _resource_property_get_or_create(
-<<<<<<< HEAD
         get_session(), resource_type, capability_name)
-=======
-        get_session(), resource_type, property_name)
->>>>>>> fd657871
 
 
 def resource_reservation_create(resource_reservation_values):
