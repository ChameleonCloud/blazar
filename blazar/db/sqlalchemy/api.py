--- conflicted
+++ resolved
@@ -1963,7 +1963,6 @@
     session = get_session()
 
     with session.begin():
-<<<<<<< HEAD
         if resource_type in RESOURCE_PROPERTY_MODELS:
             resource_model = RESOURCE_PROPERTY_MODELS[resource_type]
             query = session.query(
@@ -1979,17 +1978,6 @@
                 .filter_by(resource_type=resource_type)\
                 .join(models.ResourceResourceProperty)\
                 .distinct()
-=======
-        resource_model = RESOURCE_PROPERTY_MODELS.get(
-            resource_type,
-            models.ResourceResourceProperty
-        )
-
-        query = session.query(
-            models.ResourceProperty.property_name,
-            models.ResourceProperty.private,
-            resource_model.capability_value).join(resource_model).distinct()
->>>>>>> 3d1c2106
 
         # Add extra filter if using 3rd party resource type
         if resource_type not in RESOURCE_PROPERTY_MODELS:
@@ -2187,7 +2175,6 @@
     return query
 
 
-<<<<<<< HEAD
 def convert_param(a):
     '''convert a param to a numeric type, date, or string if possible'''
     try:
@@ -2199,24 +2186,15 @@
             return a
 
 
-=======
->>>>>>> 3d1c2106
 def resource_get_all_by_queries(resource_type, queries):
     resources_query = resource_query(
         models.Resource, resource_type, get_session())
 
     oper = {
-<<<<<<< HEAD
         '<': ['lt', lambda a, b: convert_param(a) >= convert_param(b)],
         '>': ['gt', lambda a, b: convert_param(a) <= convert_param(b)],
         '<=': ['le', lambda a, b: convert_param(a) > convert_param(b)],
         '>=': ['ge', lambda a, b: convert_param(a) < convert_param(b)],
-=======
-        '<': ['lt', lambda a, b: a >= b],
-        '>': ['gt', lambda a, b: a <= b],
-        '<=': ['le', lambda a, b: a > b],
-        '>=': ['ge', lambda a, b: a < b],
->>>>>>> 3d1c2106
         '==': ['eq', lambda a, b: a != b],
         '!=': ['ne', lambda a, b: a == b],
     }
@@ -2270,7 +2248,6 @@
 
                 filt = getattr(raw_column, attr)(value)
             resources_query = resources_query.filter(filt)
-<<<<<<< HEAD
         else:  # JSON column
             resources = []
             for resource in resources_query.all():
@@ -2286,13 +2263,6 @@
                         msg = 'Operator %s not implemented'
                         raise NotImplementedError(msg % op)
 
-=======
-        else: # JSON column
-            resources = []
-            for resource in resources_query.all():
-                if resource.data[key] == value:
-                    resources.append(resource.id)
->>>>>>> 3d1c2106
             resources_query = resources_query.filter(
                 models.Resource.id.in_(resources))
 
