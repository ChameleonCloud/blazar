# Copyright (c) 2013 Mirantis Inc.
#
# Licensed under the Apache License, Version 2.0 (the "License");
# you may not use this file except in compliance with the License.
# You may obtain a copy of the License at
#
#    http://www.apache.org/licenses/LICENSE-2.0
#
# Unless required by applicable law or agreed to in writing, software
# distributed under the License is distributed on an "AS IS" BASIS,
# WITHOUT WARRANTIES OR CONDITIONS OF ANY KIND, either express or
# implied.
# See the License for the specific language governing permissions and
# limitations under the License.


from oslo_utils import uuidutils

from blazar.db.sqlalchemy import model_base as mb
import sqlalchemy as sa
from sqlalchemy.dialects.mysql import MEDIUMTEXT
from sqlalchemy.orm import relationship, validates


# Helpers
def _generate_unicode_uuid():
    return str(uuidutils.generate_uuid())


def MediumText():
    return sa.Text().with_variant(MEDIUMTEXT(), 'mysql')


def _id_column():
    return sa.Column(sa.String(36),
                     primary_key=True,
                     default=_generate_unicode_uuid)


# Main objects: Lease, Reservation, Event

class Lease(mb.BlazarBase, mb.SoftDeleteMixinWithUuid):
    """Contains all info about lease."""

    __tablename__ = 'leases'

    id = _id_column()
    name = sa.Column(sa.String(80), nullable=False)
    user_id = sa.Column(sa.String(255), nullable=True)
    project_id = sa.Column(sa.String(255), nullable=True)
    start_date = sa.Column(sa.DateTime, nullable=False)
    end_date = sa.Column(sa.DateTime, nullable=False)
    trust_id = sa.Column(sa.String(36))
    reservations = relationship('Reservation', cascade="all,delete",
                                backref='lease', lazy='joined')
    events = relationship('Event', cascade="all,delete",
                          backref='lease', lazy='joined')
    status = sa.Column(sa.String(255))
    degraded = sa.Column(sa.Boolean, nullable=False,
                         server_default=sa.false())

    def to_dict(self):
        d = super(Lease, self).to_dict()
        d['reservations'] = [r.to_dict() for r in self.reservations]
        d['events'] = [e.to_dict() for e in self.events]
        return d


class Reservation(mb.BlazarBase, mb.SoftDeleteMixinWithUuid):
    """Specifies group of nodes within a cluster."""

    __tablename__ = 'reservations'

    id = _id_column()
    lease_id = sa.Column(sa.String(36),
                         sa.ForeignKey('leases.id'),
                         nullable=False)
    resource_id = sa.Column(sa.String(36))
    resource_type = sa.Column(sa.String(66))
    status = sa.Column(sa.String(13))
    missing_resources = sa.Column(sa.Boolean, nullable=False,
                                  server_default=sa.false())
    resources_changed = sa.Column(sa.Boolean, nullable=False,
                                  server_default=sa.false())
    instance_reservation = relationship('InstanceReservations',
                                        uselist=False,
                                        cascade='all,delete',
                                        backref='reservation',
                                        lazy='joined')
    computehost_reservation = relationship('ComputeHostReservation',
                                           uselist=False,
                                           cascade="all,delete",
                                           backref='reservation',
                                           lazy='joined')
    computehost_allocations = relationship('ComputeHostAllocation',
                                           uselist=True,
                                           cascade="all,delete",
                                           backref='reservation',
                                           lazy='joined')
    floatingip_reservation = relationship('FloatingIPReservation',
                                          uselist=False,
                                          cascade="all,delete",
                                          backref='reservation',
                                          lazy='joined')
    floatingip_allocations = relationship('FloatingIPAllocation',
                                          uselist=True,
                                          cascade="all,delete",
                                          backref='reservation',
                                          lazy='joined')
    network_reservation = relationship('NetworkReservation',
                                       uselist=False,
                                       cascade="all,delete",
                                       backref='reservation',
                                       lazy='joined')
    network_allocations = relationship('NetworkAllocation',
                                       uselist=True,
                                       cascade="all,delete",
                                       backref='reservation',
                                       lazy='joined')
    device_reservation = relationship('DeviceReservation',
                                      uselist=False,
                                      cascade="all,delete",
                                      backref='reservation',
                                      lazy='joined')
    device_allocations = relationship('DeviceAllocation',
                                      uselist=True,
                                      cascade="all,delete",
                                      backref='reservation',
                                      lazy='joined')

    def to_dict(self):
        d = super(Reservation, self).to_dict()

        if self.computehost_reservation:

            res = self.computehost_reservation.to_dict()
            d['hypervisor_properties'] = res['hypervisor_properties']
            d['resource_properties'] = res['resource_properties']
            d['before_end'] = res['before_end']
            d['on_start'] = res['on_start']

            if res['count_range']:
                try:
                    minMax = res['count_range'].split('-', 1)
                    (d['min'], d['max']) = map(int, minMax)
                except ValueError:
                    e = "Invalid count range: {0}".format(res['count_range'])
                    raise RuntimeError(e)

        if self.instance_reservation:
            ir_keys = ['vcpus', 'memory_mb', 'disk_gb', 'amount', 'affinity',
                       'flavor_id', 'aggregate_id', 'server_group_id',
                       'resource_properties']
            d.update(self.instance_reservation.to_dict(include=ir_keys))

        if self.floatingip_reservation:
            fip_keys = ['network_id', 'amount']
            d.update(self.floatingip_reservation.to_dict(include=fip_keys))

        if self.device_reservation:
            dr_keys = ['before_end', 'resource_properties']
            d.update(self.device_reservation.to_dict(include=dr_keys))

            res = self.device_reservation.to_dict()
            if res['count_range']:
                try:
                    minMax = res['count_range'].split('-', 1)
                    (d['min'], d['max']) = map(int, minMax)
                except ValueError:
                    e = "Invalid count range: {0}".format(res['count_range'])
                    raise RuntimeError(e)

        return d


class Event(mb.BlazarBase, mb.SoftDeleteMixinWithUuid):
    """An events occurring with the lease."""

    __tablename__ = 'events'

    id = _id_column()
    lease_id = sa.Column(sa.String(36), sa.ForeignKey('leases.id'))
    event_type = sa.Column(sa.String(66))
    time = sa.Column(sa.DateTime)
    status = sa.Column(sa.String(13))

    def to_dict(self):
        return super(Event, self).to_dict()


class ExtraCapability(mb.BlazarBase, mb.SoftDeleteMixinWithUuid):
    """Defines an extra capability by resource type."""

    __tablename__ = 'extra_capabilities'

    id = _id_column()
    resource_type = sa.Column(sa.String(255), nullable=False)
    capability_name = sa.Column(sa.String(255), nullable=False)
    private = sa.Column(sa.Boolean, nullable=False,
                        server_default=sa.false())
    is_unique = sa.Column(sa.Boolean, nullable=False,
                           server_default=sa.false())

    __table_args__ = (sa.UniqueConstraint('resource_type', 'capability_name'),)

    def to_dict(self):
        return super(ExtraCapability, self).to_dict()


class ComputeHostReservation(mb.BlazarBase, mb.SoftDeleteMixinWithUuid):
    """Description

    Specifies resources asked by reservation from
    Compute Host Reservation API.
    """

    __tablename__ = 'computehost_reservations'

    id = _id_column()
    reservation_id = sa.Column(sa.String(36), sa.ForeignKey('reservations.id'))
    aggregate_id = sa.Column(sa.Integer)
    resource_properties = sa.Column(MediumText())
    count_range = sa.Column(sa.String(36))
    hypervisor_properties = sa.Column(MediumText())
    before_end = sa.Column(sa.String(36))
    on_start = sa.Column(sa.String(50))

    def to_dict(self):
        return super(ComputeHostReservation, self).to_dict()


class InstanceReservations(mb.BlazarBase, mb.SoftDeleteMixinWithUuid):
    """The definition of a flavor of the reservation."""

    __tablename__ = 'instance_reservations'

    id = _id_column()
    reservation_id = sa.Column(sa.String(36), sa.ForeignKey('reservations.id'))
    vcpus = sa.Column(sa.Integer, nullable=False)
    memory_mb = sa.Column(sa.Integer, nullable=False)
    disk_gb = sa.Column(sa.Integer, nullable=False)
    amount = sa.Column(sa.Integer, nullable=False)
    affinity = sa.Column(sa.Boolean, nullable=False)
    resource_properties = sa.Column(MediumText(), nullable=True)
    flavor_id = sa.Column(sa.String(36), nullable=True)
    aggregate_id = sa.Column(sa.Integer, nullable=True)
    server_group_id = sa.Column(sa.String(36), nullable=True)


class ComputeHostAllocation(mb.BlazarBase, mb.SoftDeleteMixinWithUuid):
    """Mapping between ComputeHost, ComputeHostReservation and Reservation."""

    __tablename__ = 'computehost_allocations'

    id = _id_column()
    compute_host_id = sa.Column(sa.String(36))
    reservation_id = sa.Column(sa.String(36),
                               sa.ForeignKey('reservations.id'))

    def to_dict(self):
        return super(ComputeHostAllocation, self).to_dict()


class ComputeHost(mb.BlazarBase, mb.SoftDeleteMixinWithUuid):
    """Description

    Specifies resources asked by reservation from
    Compute Host Reservation API.
    """

    __tablename__ = 'computehosts'

    id = _id_column()
    vcpus = sa.Column(sa.Integer, nullable=False)
    cpu_info = sa.Column(MediumText(), nullable=False)
    hypervisor_type = sa.Column(MediumText(), nullable=False)
    hypervisor_version = sa.Column(sa.Integer, nullable=False)
    hypervisor_hostname = sa.Column(sa.String(255), nullable=True)
    service_name = sa.Column(sa.String(255), nullable=True)
    memory_mb = sa.Column(sa.Integer, nullable=False)
    local_gb = sa.Column(sa.Integer, nullable=False)
    status = sa.Column(sa.String(13))
    availability_zone = sa.Column(sa.String(255), nullable=False)
    trust_id = sa.Column(sa.String(36), nullable=False)
    reservable = sa.Column(sa.Boolean, nullable=False,
                           server_default=sa.true())
    disabled = sa.Column(sa.Boolean, nullable=False,
                           server_default=sa.false())
    computehost_extra_capabilities = relationship('ComputeHostExtraCapability',
                                                  cascade="all,delete",
                                                  backref='computehost',
                                                  lazy='joined')

    def to_dict(self):
        return super(ComputeHost, self).to_dict()


class ComputeHostExtraCapability(mb.BlazarBase, mb.SoftDeleteMixinWithUuid):
    """Description

    Allows to define extra capabilities per administrator request for each
    Compute Host added.
    """

    __tablename__ = 'computehost_extra_capabilities'

    id = _id_column()
    computehost_id = sa.Column(sa.String(36), sa.ForeignKey('computehosts.id'))
    capability_id = sa.Column(sa.String(255),
                              sa.ForeignKey('extra_capabilities.id'),
                              nullable=False)
    capability_value = sa.Column(MediumText(), nullable=False)

    def to_dict(self):
        return super(ComputeHostExtraCapability, self).to_dict()

    @validates('capability_value')
    def validate_capability_value(self, key, capability_value):
<<<<<<< HEAD
        extra_capability = ExtraCapability.query.filter_by(id=self.capability_id).first()
        if extra_capability and extra_capability.is_unique:
            existing_capability = (
                self.query.filter_by(computehost_id=self.computehost_id,
=======
        from blazar.db.sqlalchemy import facade_wrapper
        session = facade_wrapper.get_session()
        extra_capability = session.query(ExtraCapability).filter_by(id=self.capability_id).first()
        if extra_capability and extra_capability.is_unique:
            existing_capability = (
                session.query(ComputeHostExtraCapability).filter_by(computehost_id=self.computehost_id,
>>>>>>> 4761fa7c
                                     capability_id=self.capability_id).first()
            )
            if existing_capability:
                raise ValueError(
<<<<<<< HEAD
                    f"{extra_capability.capability_name} is not unique "
                    f"for compute_host {self.computehost_id}"
=======
                    f"{extra_capability.capability_name} must be unique. "
                    f"Please select unique {extra_capability.capability_name} for "
                    f"{self.computehost_id}"
>>>>>>> 4761fa7c
                )
        return capability_value



# Floating IP
class FloatingIPReservation(mb.BlazarBase, mb.SoftDeleteMixinWithUuid):
    """Description

    Specifies resources asked by reservation from
    Floating IP Reservation API.
    """

    __tablename__ = 'floatingip_reservations'

    id = _id_column()
    reservation_id = sa.Column(sa.String(36), sa.ForeignKey('reservations.id'))
    network_id = sa.Column(sa.String(255), nullable=False)
    amount = sa.Column(sa.Integer, nullable=False)
    required_fips = relationship('RequiredFloatingIP',
                                 cascade='all,delete',
                                 backref='floatingip_reservation',
                                 lazy='joined')

    def to_dict(self, include=None):
        d = super(FloatingIPReservation, self).to_dict(include=include)
        d['required_floatingips'] = [ip['address'] for ip in
                                     self.required_fips]
        return d


class RequiredFloatingIP(mb.BlazarBase, mb.SoftDeleteMixinWithUuid):
    """A table for a requested Floating IP.

    Keeps an user requested floating IP address in a floating IP reservation.
    """
    __tablename__ = 'required_floatingips'

    id = _id_column()
    address = sa.Column(sa.String(255), nullable=False)
    floatingip_reservation_id = sa.Column(
        sa.String(36), sa.ForeignKey('floatingip_reservations.id'))


class FloatingIPAllocation(mb.BlazarBase, mb.SoftDeleteMixinWithUuid):
    """Mapping between FloatingIP, FloatingIPReservation and Reservation."""

    __tablename__ = 'floatingip_allocations'

    id = _id_column()
    floatingip_id = sa.Column(sa.String(36),
                              sa.ForeignKey('floatingips.id'))
    reservation_id = sa.Column(sa.String(36),
                               sa.ForeignKey('reservations.id'))


class FloatingIP(mb.BlazarBase, mb.SoftDeleteMixinWithUuid):
    """A table for Floating IP resource."""

    __tablename__ = 'floatingips'

    id = _id_column()
    floating_network_id = sa.Column(sa.String(255), nullable=False)
    subnet_id = sa.Column(sa.String(255), nullable=False)
    floating_ip_address = sa.Column(sa.String(255), nullable=False)
    reservable = sa.Column(sa.Boolean, nullable=False,
                           server_default=sa.true())

    __table_args__ = (sa.UniqueConstraint('subnet_id', 'floating_ip_address'),)


class NetworkSegment(mb.BlazarBase, mb.SoftDeleteMixinWithUuid):
    """Description

    Specifies resources asked by reservation from Network Reservation API.
    """

    __tablename__ = 'network_segments'

    __table_args__ = (
        sa.UniqueConstraint('network_type', 'physical_network', 'segment_id'),
    )

    id = _id_column()
    network_type = sa.Column(sa.String(255), nullable=False)
    physical_network = sa.Column(sa.String(255), nullable=True)
    segment_id = sa.Column(sa.Integer, nullable=False)

    def to_dict(self):
        return super(NetworkSegment, self).to_dict()


class NetworkReservation(mb.BlazarBase, mb.SoftDeleteMixinWithUuid):
    """Description

    Specifies resources asked by reservation from
    Network Reservation API.
    """

    __tablename__ = 'network_reservations'

    id = _id_column()
    reservation_id = sa.Column(sa.String(36), sa.ForeignKey('reservations.id'))
    resource_properties = sa.Column(MediumText())
    network_properties = sa.Column(MediumText())
    before_end = sa.Column(sa.String(36))
    network_name = sa.Column(sa.String(255))
    network_description = sa.Column(sa.String(255))
    network_id = sa.Column(sa.String(255))

    def to_dict(self):
        return super(NetworkReservation, self).to_dict()


class NetworkAllocation(mb.BlazarBase, mb.SoftDeleteMixinWithUuid):
    """Mapping between NetworkSegment, NetworkReservation and Reservation."""

    __tablename__ = 'network_allocations'

    id = _id_column()
    network_id = sa.Column(sa.String(36),
                           sa.ForeignKey('network_segments.id'))
    reservation_id = sa.Column(sa.String(36),
                               sa.ForeignKey('reservations.id'))

    def to_dict(self):
        return super(NetworkAllocation, self).to_dict()


class NetworkSegmentExtraCapability(mb.BlazarBase, mb.SoftDeleteMixinWithUuid):
    """Description

    Allows to define extra capabilities per administrator request for each
    Network Segment added.
    """

    __tablename__ = 'networksegment_extra_capabilities'

    id = _id_column()
    network_id = sa.Column(sa.String(36), sa.ForeignKey('network_segments.id'),
                           nullable=False)
    capability_id = sa.Column(sa.String(255),
                              sa.ForeignKey('extra_capabilities.id'),
                              nullable=False)
    capability_value = sa.Column(MediumText(), nullable=False)

    def to_dict(self):
        return super(NetworkSegmentExtraCapability, self).to_dict()


class Device(mb.BlazarBase, mb.SoftDeleteMixinWithUuid):
    """Description

    Specifies resources asked by reservation from Device Reservation API.
    """

    __tablename__ = 'devices'

    id = _id_column()
    name = sa.Column(sa.String(255), unique=True, nullable=False)
    device_type = sa.Column(sa.Enum('container', 'vm', 'shell',
                                    name='allowed_device_types'),
                            nullable=False)
    device_driver = sa.Column(
        sa.Enum('zun', 'k8s', name='allowed_device_drivers'), nullable=False)
    reservable = sa.Column(sa.Boolean, nullable=False,
                           server_default=sa.true())

    @property
    def _interfaces(self):
        return [i for i in self.interfaces.split(';')]

    @_interfaces.setter
    def _interfaces(self, interface):
        self._interfaces += ";%s" % interface

    def to_dict(self):
        return super(Device, self).to_dict()


class DeviceReservation(mb.BlazarBase, mb.SoftDeleteMixinWithUuid):
    """Description

    Specifies resources asked by reservation from
    Device Reservation API.
    """

    __tablename__ = 'device_reservations'

    id = _id_column()
    reservation_id = sa.Column(sa.String(36), sa.ForeignKey('reservations.id'))
    count_range = sa.Column(sa.String(36))
    resource_properties = sa.Column(MediumText())
    before_end = sa.Column(sa.String(36))

    def to_dict(self, include=None):
        return super(DeviceReservation, self).to_dict(include=include)


class DeviceAllocation(mb.BlazarBase, mb.SoftDeleteMixinWithUuid):
    """Mapping between Device, DeviceReservation and Reservation."""

    __tablename__ = 'device_allocations'

    id = _id_column()
    device_id = sa.Column(sa.String(36),
                          sa.ForeignKey('devices.id'))
    reservation_id = sa.Column(sa.String(36),
                               sa.ForeignKey('reservations.id'))

    def to_dict(self):
        return super(DeviceAllocation, self).to_dict()


class DeviceExtraCapability(mb.BlazarBase, mb.SoftDeleteMixinWithUuid):
    """Description

    Allows to define extra capabilities per administrator request for each
    Device added.
    """

    __tablename__ = 'device_extra_capabilities'

    id = _id_column()
    device_id = sa.Column(sa.String(36), sa.ForeignKey('devices.id'),
                          nullable=False)
    capability_id = sa.Column(sa.String(255),
                              sa.ForeignKey('extra_capabilities.id'),
                              nullable=False)
    capability_value = sa.Column(MediumText(), nullable=False)

    def to_dict(self):
        return super(DeviceExtraCapability, self).to_dict()<|MERGE_RESOLUTION|>--- conflicted
+++ resolved
@@ -316,31 +316,19 @@
 
     @validates('capability_value')
     def validate_capability_value(self, key, capability_value):
-<<<<<<< HEAD
-        extra_capability = ExtraCapability.query.filter_by(id=self.capability_id).first()
-        if extra_capability and extra_capability.is_unique:
-            existing_capability = (
-                self.query.filter_by(computehost_id=self.computehost_id,
-=======
         from blazar.db.sqlalchemy import facade_wrapper
         session = facade_wrapper.get_session()
         extra_capability = session.query(ExtraCapability).filter_by(id=self.capability_id).first()
         if extra_capability and extra_capability.is_unique:
             existing_capability = (
                 session.query(ComputeHostExtraCapability).filter_by(computehost_id=self.computehost_id,
->>>>>>> 4761fa7c
                                      capability_id=self.capability_id).first()
             )
             if existing_capability:
                 raise ValueError(
-<<<<<<< HEAD
-                    f"{extra_capability.capability_name} is not unique "
-                    f"for compute_host {self.computehost_id}"
-=======
                     f"{extra_capability.capability_name} must be unique. "
                     f"Please select unique {extra_capability.capability_name} for "
                     f"{self.computehost_id}"
->>>>>>> 4761fa7c
                 )
         return capability_value
 
