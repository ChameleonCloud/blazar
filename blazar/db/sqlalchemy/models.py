# Copyright (c) 2013 Mirantis Inc.
#
# Licensed under the Apache License, Version 2.0 (the "License");
# you may not use this file except in compliance with the License.
# You may obtain a copy of the License at
#
#    http://www.apache.org/licenses/LICENSE-2.0
#
# Unless required by applicable law or agreed to in writing, software
# distributed under the License is distributed on an "AS IS" BASIS,
# WITHOUT WARRANTIES OR CONDITIONS OF ANY KIND, either express or
# implied.
# See the License for the specific language governing permissions and
# limitations under the License.


from oslo_utils import uuidutils
import sqlalchemy as sa
from sqlalchemy.dialects.mysql import MEDIUMTEXT
from sqlalchemy.orm import relationship

from blazar.db.sqlalchemy import model_base as mb

# Helpers


def _generate_unicode_uuid():
    return str(uuidutils.generate_uuid())


def MediumText():
    return sa.Text().with_variant(MEDIUMTEXT(), 'mysql')


def _id_column():
    return sa.Column(sa.String(36),
                     primary_key=True,
                     default=_generate_unicode_uuid)


# Main objects: Lease, Reservation, Event

class Lease(mb.BlazarBase, mb.SoftDeleteMixinWithUuid):
    """Contains all info about lease."""

    __tablename__ = 'leases'

    id = _id_column()
    name = sa.Column(sa.String(80), nullable=False)
    user_id = sa.Column(sa.String(255), nullable=True)
    project_id = sa.Column(sa.String(255), nullable=True)
    start_date = sa.Column(sa.DateTime, nullable=False)
    end_date = sa.Column(sa.DateTime, nullable=False)
    trust_id = sa.Column(sa.String(36))
    reservations = relationship('Reservation', cascade="all,delete",
                                backref='lease', lazy='joined')
    events = relationship('Event', cascade="all,delete",
                          backref='lease', lazy='joined')
    status = sa.Column(sa.String(255))
    degraded = sa.Column(sa.Boolean, nullable=False,
                         server_default=sa.false())

    def to_dict(self):
        d = super(Lease, self).to_dict()
        d['reservations'] = [r.to_dict() for r in self.reservations]
        d['events'] = [e.to_dict() for e in self.events]
        return d


class Reservation(mb.BlazarBase, mb.SoftDeleteMixinWithUuid):
    """Specifies group of nodes within a cluster."""

    __tablename__ = 'reservations'

    id = _id_column()
    lease_id = sa.Column(sa.String(36),
                         sa.ForeignKey('leases.id'),
                         nullable=False)
    resource_id = sa.Column(sa.String(36))
    resource_type = sa.Column(sa.String(66))
    status = sa.Column(sa.String(13))
    missing_resources = sa.Column(sa.Boolean, nullable=False,
                                  server_default=sa.false())
    resources_changed = sa.Column(sa.Boolean, nullable=False,
                                  server_default=sa.false())
    instance_reservation = relationship('InstanceReservations',
                                        uselist=False,
                                        cascade='all,delete',
                                        backref='reservation',
                                        lazy='joined')
    computehost_reservation = relationship('ComputeHostReservation',
                                           uselist=False,
                                           cascade="all,delete",
                                           backref='reservation',
                                           lazy='joined')
    computehost_allocations = relationship('ComputeHostAllocation',
                                           uselist=True,
                                           cascade="all,delete",
                                           backref='reservation',
                                           lazy='joined')
    floatingip_reservation = relationship('FloatingIPReservation',
                                          uselist=False,
                                          cascade="all,delete",
                                          backref='reservation',
                                          lazy='joined')
    floatingip_allocations = relationship('FloatingIPAllocation',
                                          uselist=True,
                                          cascade="all,delete",
                                          backref='reservation',
                                          lazy='joined')
    network_reservation = relationship('NetworkReservation',
                                       uselist=False,
                                       cascade="all,delete",
                                       backref='reservation',
                                       lazy='joined')
    network_allocations = relationship('NetworkAllocation',
                                       uselist=True,
                                       cascade="all,delete",
                                       backref='reservation',
                                       lazy='joined')
    device_reservation = relationship('DeviceReservation',
                                      uselist=False,
                                      cascade="all,delete",
                                      backref='reservation',
                                      lazy='joined')
    device_allocations = relationship('DeviceAllocation',
                                      uselist=True,
                                      cascade="all,delete",
                                      backref='reservation',
                                      lazy='joined')
    resource_reservation = relationship('ResourceReservation',
                                        uselist=False,
                                        cascade="all,delete",
                                        backref='reservation',
                                        lazy='joined')
    resource_allocations = relationship('ResourceAllocation',
                                        uselist=True,
                                        cascade="all,delete",
                                        backref='reservation',
                                        lazy='joined')

    def to_dict(self):
        d = super(Reservation, self).to_dict()

        if self.computehost_reservation:

            res = self.computehost_reservation.to_dict()
            d['hypervisor_properties'] = res['hypervisor_properties']
            d['resource_properties'] = res['resource_properties']
            d['before_end'] = res['before_end']
            d['on_start'] = res['on_start']

            if res['count_range']:
                try:
                    minMax = res['count_range'].split('-', 1)
                    (d['min'], d['max']) = map(int, minMax)
                except ValueError:
                    e = "Invalid count range: {0}".format(res['count_range'])
                    raise RuntimeError(e)

        if self.instance_reservation:
            ir_keys = ['vcpus', 'memory_mb', 'disk_gb', 'amount', 'affinity',
                       'flavor_id', 'aggregate_id', 'server_group_id',
                       'resource_properties']
            d.update(self.instance_reservation.to_dict(include=ir_keys))

        if self.floatingip_reservation:
            fip_keys = ['network_id', 'amount']
            d.update(self.floatingip_reservation.to_dict(include=fip_keys))

        if self.device_reservation:
            dr_keys = ['before_end', 'resource_properties']
            d.update(self.device_reservation.to_dict(include=dr_keys))

            res = self.device_reservation.to_dict()
            if res['count_range']:
                try:
                    minMax = res['count_range'].split('-', 1)
                    (d['min'], d['max']) = map(int, minMax)
                except ValueError:
                    e = "Invalid count range: {0}".format(res['count_range'])
                    raise RuntimeError(e)

        return d


class Event(mb.BlazarBase, mb.SoftDeleteMixinWithUuid):
    """An events occurring with the lease."""

    __tablename__ = 'events'

    id = _id_column()
    lease_id = sa.Column(sa.String(36), sa.ForeignKey('leases.id'))
    event_type = sa.Column(sa.String(66))
    time = sa.Column(sa.DateTime)
    status = sa.Column(sa.String(13))

    def to_dict(self):
        return super(Event, self).to_dict()


<<<<<<< HEAD
class ResourceProperty(mb.BlazarBase, mb.SoftDeleteMixinWithUuid):
    """Defines an resource property by resource type."""
=======
class ExtraCapability(mb.BlazarBase, mb.SoftDeleteMixinWithUuid):
    """Defines an extra capability by resource type."""
>>>>>>> dac64f48

    __tablename__ = 'resource_properties'

    id = _id_column()
    resource_type = sa.Column(sa.String(255), nullable=False)
    property_name = sa.Column(sa.String(255), nullable=False)
    private = sa.Column(sa.Boolean, nullable=False,
                        server_default=sa.false())

    __table_args__ = (sa.UniqueConstraint('resource_type', 'property_name'),)

    def to_dict(self):
        return super(ResourceProperty, self).to_dict()


class ComputeHostReservation(mb.BlazarBase, mb.SoftDeleteMixinWithUuid):
    """Description

    Specifies resources asked by reservation from
    Compute Host Reservation API.
    """

    __tablename__ = 'computehost_reservations'

    id = _id_column()
    reservation_id = sa.Column(sa.String(36), sa.ForeignKey('reservations.id'))
    aggregate_id = sa.Column(sa.Integer)
    resource_properties = sa.Column(MediumText())
    count_range = sa.Column(sa.String(36))
    hypervisor_properties = sa.Column(MediumText())
    before_end = sa.Column(sa.String(36))
    on_start = sa.Column(sa.String(50))

    def to_dict(self):
        return super(ComputeHostReservation, self).to_dict()


class InstanceReservations(mb.BlazarBase, mb.SoftDeleteMixinWithUuid):
    """The definition of a flavor of the reservation."""

    __tablename__ = 'instance_reservations'

    id = _id_column()
    reservation_id = sa.Column(sa.String(36), sa.ForeignKey('reservations.id'))
    vcpus = sa.Column(sa.Integer, nullable=False)
    memory_mb = sa.Column(sa.Integer, nullable=False)
    disk_gb = sa.Column(sa.Integer, nullable=False)
    amount = sa.Column(sa.Integer, nullable=False)
    affinity = sa.Column(sa.Boolean, nullable=False)
    resource_properties = sa.Column(MediumText(), nullable=True)
    flavor_id = sa.Column(sa.String(36), nullable=True)
    aggregate_id = sa.Column(sa.Integer, nullable=True)
    server_group_id = sa.Column(sa.String(36), nullable=True)


class ComputeHostAllocation(mb.BlazarBase, mb.SoftDeleteMixinWithUuid):
    """Mapping between ComputeHost, ComputeHostReservation and Reservation."""

    __tablename__ = 'computehost_allocations'

    id = _id_column()
    compute_host_id = sa.Column(sa.String(36),
                                sa.ForeignKey('computehosts.id'))
    reservation_id = sa.Column(sa.String(36),
                               sa.ForeignKey('reservations.id'))

    def to_dict(self):
        return super(ComputeHostAllocation, self).to_dict()


class ComputeHost(mb.BlazarBase, mb.SoftDeleteMixinWithUuid):
    """Description

    Specifies resources asked by reservation from
    Compute Host Reservation API.
    """

    __tablename__ = 'computehosts'

    id = _id_column()
    vcpus = sa.Column(sa.Integer, nullable=False)
    cpu_info = sa.Column(MediumText(), nullable=False)
    hypervisor_type = sa.Column(MediumText(), nullable=False)
    hypervisor_version = sa.Column(sa.Integer, nullable=False)
    hypervisor_hostname = sa.Column(sa.String(255), nullable=True)
    service_name = sa.Column(sa.String(255), nullable=True)
    memory_mb = sa.Column(sa.Integer, nullable=False)
    local_gb = sa.Column(sa.Integer, nullable=False)
    status = sa.Column(sa.String(13))
    availability_zone = sa.Column(sa.String(255), nullable=False)
    trust_id = sa.Column(sa.String(36), nullable=False)
    reservable = sa.Column(sa.Boolean, nullable=False,
                           server_default=sa.true())
    computehost_extra_capabilities = relationship('ComputeHostExtraCapability',
                                                  cascade="all,delete",
                                                  backref='computehost',
                                                  lazy='joined')

    def to_dict(self):
        return super(ComputeHost, self).to_dict()


class ComputeHostExtraCapability(mb.BlazarBase, mb.SoftDeleteMixinWithUuid):
    """Description

    Allows to define extra capabilities per administrator request for each
    Compute Host added.
    """

    __tablename__ = 'computehost_extra_capabilities'

    id = _id_column()
    computehost_id = sa.Column(sa.String(36), sa.ForeignKey('computehosts.id'))
    property_id = sa.Column(sa.String(36),
                            sa.ForeignKey('resource_properties.id'),
                            nullable=False)
    capability_value = sa.Column(MediumText(), nullable=False)

    def to_dict(self):
        return super(ComputeHostExtraCapability, self).to_dict()


# Floating IP
class FloatingIPReservation(mb.BlazarBase, mb.SoftDeleteMixinWithUuid):
    """Description

    Specifies resources asked by reservation from
    Floating IP Reservation API.
    """

    __tablename__ = 'floatingip_reservations'

    id = _id_column()
    reservation_id = sa.Column(sa.String(36), sa.ForeignKey('reservations.id'))
    network_id = sa.Column(sa.String(255), nullable=False)
    amount = sa.Column(sa.Integer, nullable=False)
    required_fips = relationship('RequiredFloatingIP',
                                 cascade='all,delete',
                                 backref='floatingip_reservation',
                                 lazy='joined')

    def to_dict(self, include=None):
        d = super(FloatingIPReservation, self).to_dict(include=include)
        d['required_floatingips'] = [ip['address'] for ip in
                                     self.required_fips]
        return d


class RequiredFloatingIP(mb.BlazarBase, mb.SoftDeleteMixinWithUuid):
    """A table for a requested Floating IP.

    Keeps an user requested floating IP address in a floating IP reservation.
    """
    __tablename__ = 'required_floatingips'

    id = _id_column()
    address = sa.Column(sa.String(255), nullable=False)
    floatingip_reservation_id = sa.Column(
        sa.String(36), sa.ForeignKey('floatingip_reservations.id'))


class FloatingIPAllocation(mb.BlazarBase, mb.SoftDeleteMixinWithUuid):
    """Mapping between FloatingIP, FloatingIPReservation and Reservation."""

    __tablename__ = 'floatingip_allocations'

    id = _id_column()
    floatingip_id = sa.Column(sa.String(36),
                              sa.ForeignKey('floatingips.id'))
    reservation_id = sa.Column(sa.String(36),
                               sa.ForeignKey('reservations.id'))


class FloatingIP(mb.BlazarBase, mb.SoftDeleteMixinWithUuid):
    """A table for Floating IP resource."""

    __tablename__ = 'floatingips'

    id = _id_column()
    floating_network_id = sa.Column(sa.String(255), nullable=False)
    subnet_id = sa.Column(sa.String(255), nullable=False)
    floating_ip_address = sa.Column(sa.String(255), nullable=False)
    reservable = sa.Column(sa.Boolean, nullable=False,
                           server_default=sa.true())

    __table_args__ = (sa.UniqueConstraint('subnet_id', 'floating_ip_address'),)


class NetworkSegment(mb.BlazarBase, mb.SoftDeleteMixinWithUuid):
    """Description

    Specifies resources asked by reservation from Network Reservation API.
    """

    __tablename__ = 'network_segments'

    __table_args__ = (
        sa.UniqueConstraint('network_type', 'physical_network', 'segment_id'),
    )

    id = _id_column()
    network_type = sa.Column(sa.String(255), nullable=False)
    physical_network = sa.Column(sa.String(255), nullable=True)
    segment_id = sa.Column(sa.Integer, nullable=False)

    def to_dict(self):
        return super(NetworkSegment, self).to_dict()


class NetworkReservation(mb.BlazarBase, mb.SoftDeleteMixinWithUuid):
    """Description

    Specifies resources asked by reservation from
    Network Reservation API.
    """

    __tablename__ = 'network_reservations'

    id = _id_column()
    reservation_id = sa.Column(sa.String(36), sa.ForeignKey('reservations.id'))
    resource_properties = sa.Column(MediumText())
    network_properties = sa.Column(MediumText())
    before_end = sa.Column(sa.String(36))
    network_name = sa.Column(sa.String(255))
    network_description = sa.Column(sa.String(255))
    network_id = sa.Column(sa.String(255))

    def to_dict(self):
        return super(NetworkReservation, self).to_dict()


class NetworkAllocation(mb.BlazarBase, mb.SoftDeleteMixinWithUuid):
    """Mapping between NetworkSegment, NetworkReservation and Reservation."""

    __tablename__ = 'network_allocations'

    id = _id_column()
    network_id = sa.Column(sa.String(36),
                           sa.ForeignKey('network_segments.id'))
    reservation_id = sa.Column(sa.String(36),
                               sa.ForeignKey('reservations.id'))

    def to_dict(self):
        return super(NetworkAllocation, self).to_dict()


class NetworkSegmentExtraCapability(mb.BlazarBase, mb.SoftDeleteMixinWithUuid):
    """Description

    Allows to define extra capabilities per administrator request for each
    Network Segment added.
    """

    __tablename__ = 'networksegment_extra_capabilities'

    id = _id_column()
    network_id = sa.Column(sa.String(36), sa.ForeignKey('network_segments.id'),
                           nullable=False)
    capability_id = sa.Column(sa.String(255),
                              sa.ForeignKey('resource_properties.id'),
                              nullable=False)
    capability_value = sa.Column(MediumText(), nullable=False)

    def to_dict(self):
        return super(NetworkSegmentExtraCapability, self).to_dict()


class Device(mb.BlazarBase, mb.SoftDeleteMixinWithUuid):
    """Description

    Specifies resources asked by reservation from Device Reservation API.
    """

    __tablename__ = 'devices'

    id = _id_column()
    name = sa.Column(sa.String(255), nullable=False)
    device_type = sa.Column(sa.Enum('container', 'vm', 'shell',
                                    name='allowed_device_types'),
                            nullable=False)
    device_driver = sa.Column(
        sa.Enum('zun', 'k8s', name='allowed_device_drivers'), nullable=False)
    reservable = sa.Column(sa.Boolean, nullable=False,
                           server_default=sa.true())

    @property
    def _interfaces(self):
        return [i for i in self.interfaces.split(';')]

    @_interfaces.setter
    def _interfaces(self, interface):
        self._interfaces += ";%s" % interface

    def to_dict(self):
        return super(Device, self).to_dict()


class DeviceReservation(mb.BlazarBase, mb.SoftDeleteMixinWithUuid):
    """Description

    Specifies resources asked by reservation from
    Device Reservation API.
    """

    __tablename__ = 'device_reservations'

    id = _id_column()
    reservation_id = sa.Column(sa.String(36), sa.ForeignKey('reservations.id'))
    count_range = sa.Column(sa.String(36))
    resource_properties = sa.Column(MediumText())
    before_end = sa.Column(sa.String(36))

    def to_dict(self, include=None):
        return super(DeviceReservation, self).to_dict(include=include)


class DeviceAllocation(mb.BlazarBase, mb.SoftDeleteMixinWithUuid):
    """Mapping between Device, DeviceReservation and Reservation."""

    __tablename__ = 'device_allocations'

    id = _id_column()
    device_id = sa.Column(sa.String(36),
                          sa.ForeignKey('devices.id'))
    reservation_id = sa.Column(sa.String(36),
                               sa.ForeignKey('reservations.id'))

    def to_dict(self):
        return super(DeviceAllocation, self).to_dict()


class DeviceExtraCapability(mb.BlazarBase, mb.SoftDeleteMixinWithUuid):
    """Description

    Allows to define extra capabilities per administrator request for each
    Device added.
    """

    __tablename__ = 'device_extra_capabilities'

    id = _id_column()
    device_id = sa.Column(sa.String(36), sa.ForeignKey('devices.id'),
                          nullable=False)
    capability_id = sa.Column(sa.String(255),
                              sa.ForeignKey('resource_properties.id'),
                              nullable=False)
    capability_value = sa.Column(MediumText(), nullable=False)

    def to_dict(self):
        return super(DeviceExtraCapability, self).to_dict()


class Resource(mb.BlazarBase):
    """Description

    Specifies resources asked by reservation from Resource Reservation API.
    """

    __tablename__ = 'resources'

    id = _id_column()
    resource_type = sa.Column(sa.String(255), nullable=False)
    reservable = sa.Column(sa.Boolean, nullable=False,
                           server_default=sa.true())
    data = sa.Column(sa.JSON)

    def to_dict(self):
        return super(Resource, self).to_dict()


class ResourceReservation(mb.BlazarBase, mb.SoftDeleteMixinWithUuid):
    """Description

    Specifies resources asked by reservation from
    Resource Reservation API.
    """

    __tablename__ = 'resource_reservations'

    id = _id_column()
    reservation_id = sa.Column(sa.String(36), sa.ForeignKey('reservations.id'))
    count_range = sa.Column(sa.String(36))
    resource_properties = sa.Column(MediumText())
    before_end = sa.Column(sa.String(36))
    values = sa.Column(sa.JSON)

    def to_dict(self, include=None):
        return super(ResourceReservation, self).to_dict(include=include)


class ResourceAllocation(mb.BlazarBase, mb.SoftDeleteMixinWithUuid):
    """Mapping between Resource, ResourceReservation and Reservation."""

    __tablename__ = 'resource_allocations'

    id = _id_column()
    resource_id = sa.Column(sa.String(36),
                            sa.ForeignKey('resources.id'))
    reservation_id = sa.Column(sa.String(36),
                               sa.ForeignKey('reservations.id'))

    def to_dict(self):
        return super(ResourceAllocation, self).to_dict()


class ResourceResourceProperty(mb.BlazarBase, mb.SoftDeleteMixinWithUuid):
    """Description

    Allows to define extra capabilities per administrator request for each
    Resource added.
    """

    __tablename__ = 'resource_resource_properties'

    id = _id_column()
    resource_id = sa.Column(sa.String(36), sa.ForeignKey('resources.id'),
                            nullable=False)
    property_id = sa.Column(sa.String(36),
                            sa.ForeignKey('resource_properties.id'),
                            nullable=False)
    property_value = sa.Column(MediumText(), nullable=False)

    def to_dict(self):
        return super(ResourceResourceProperty, self).to_dict()<|MERGE_RESOLUTION|>--- conflicted
+++ resolved
@@ -199,13 +199,8 @@
         return super(Event, self).to_dict()
 
 
-<<<<<<< HEAD
 class ResourceProperty(mb.BlazarBase, mb.SoftDeleteMixinWithUuid):
     """Defines an resource property by resource type."""
-=======
-class ExtraCapability(mb.BlazarBase, mb.SoftDeleteMixinWithUuid):
-    """Defines an extra capability by resource type."""
->>>>>>> dac64f48
 
     __tablename__ = 'resource_properties'
 
