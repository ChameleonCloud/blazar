# Copyright (c) 2013 Mirantis Inc.
#
# Licensed under the Apache License, Version 2.0 (the "License");
# you may not use this file except in compliance with the License.
# You may obtain a copy of the License at
#
#    http://www.apache.org/licenses/LICENSE-2.0
#
# Unless required by applicable law or agreed to in writing, software
# distributed under the License is distributed on an "AS IS" BASIS,
# WITHOUT WARRANTIES OR CONDITIONS OF ANY KIND, either express or
# implied.
# See the License for the specific language governing permissions and
# limitations under the License.

import datetime

from functools import lru_cache

from oslo_config import cfg
from oslo_utils.excutils import save_and_reraise_exception
from stevedore import enabled

from blazar import context
from blazar.db import api as db_api
from blazar.db import exceptions as db_ex
from blazar import enforcement
from blazar import exceptions as common_ex
from blazar import manager
from blazar.manager import exceptions
from blazar import monitor
from blazar.notification import api as notification_api
from blazar import status
from blazar.utils.openstack import placement
from blazar.utils import service as service_utils
from blazar.utils import trusts
from collections import defaultdict
import eventlet
from oslo_log import log as logging
from blazar.plugins.third_party_plugins import plugin_manager
from blazar.plugins.third_party_plugins.dummy_plugin import DummyPlugin

manager_opts = [
    cfg.ListOpt('plugins',
                default=['dummy.vm.plugin'],
                help='All plugins to use (one for every resource type to '
                     'support.)'),
    cfg.IntOpt('minutes_before_end_lease',
               default=60,
               min=0,
               help='Minutes prior to the end of a lease in which actions '
                    'like notification and snapshot are taken. If this is '
                    'set to 0, then these actions are not taken.'),
    cfg.IntOpt('event_max_retries',
               default=1,
               min=0,
               max=50,
               help='Number of times to retry an event action.'),
]

CONF = cfg.CONF
CONF.register_opts(manager_opts, 'manager')
LOG = logging.getLogger(__name__)

LEASE_DATE_FORMAT = "%Y-%m-%d %H:%M"

EVENT_INTERVAL = 10


class ManagerService(service_utils.RPCServer):
    """Service class for the blazar-manager service.

    Responsible for working with Blazar DB, scheduling logic, running events,
    working with plugins, etc.
    """

    def __init__(self):
        target = manager.get_target()
        super(ManagerService, self).__init__(target)
<<<<<<< HEAD

        self.plugins = self._get_plugins()
        self.plugin_manager = plugin_manager.PluginManager.instance()
        self.plugin_manager.add_plugin(DummyPlugin, None, False)

=======
        self.plugins = get_plugins()
>>>>>>> c7b594b6
        self.resource_actions = self._setup_actions()
        self.monitors = monitor.load_monitors(self.plugins) \
                + monitor.load_monitors(self.plugin_manager.plugins)
        self.enforcement = enforcement.UsageEnforcement()
        self.placement_client = placement.BlazarPlacementClient()
        # TODO how should they share the plugin manager? A separate agent?

    def start(self):
        super(ManagerService, self).start()
        # NOTE(jakecoll): stop_on_exception=False was added because database
        # exceptions would prevent threads from being scheduled again.
        # TODO(jakecoll): Find a way to test this.
        self.tg.add_timer_args(EVENT_INTERVAL, self._process_events,
                               stop_on_exception=False)
        for m in self.monitors:
            m.start_monitoring()


    def _setup_actions(self):
        """Setup actions for each resource type supported.

        BasePlugin interface provides only on_start and on_end behaviour now.
        If there are some configs needed by plugin, they should be returned
        from get_plugin_opts method. These flags are registered in
        [resource_type] group of configuration file.
        """
        actions = {}

        for resource_type, plugin in self.plugins.items():
            plugin = self.plugins[resource_type]
            CONF.register_opts(plugin.get_plugin_opts(), group=resource_type)

            actions[resource_type] = {}
            actions[resource_type]['on_start'] = plugin.on_start
            actions[resource_type]['on_end'] = plugin.on_end
            actions[resource_type]['before_end'] = plugin.before_end
            plugin.setup(None)
        return actions

    @service_utils.with_empty_context
    def _process_events_concurrently(self, events):
        if not events:
            return

        LOG.info("Trying to execute events: %s", events)
        event_threads = {}
        for event in events:
            if not status.LeaseStatus.is_stable(event['lease_id']):
                LOG.info("Skip event %s because the status of the lease %s "
                         "is still transitional", event, event['lease_id'])
                continue
            db_api.event_update(event['id'],
                                {'status': status.event.IN_PROGRESS})
            try:
                event_thread = eventlet.spawn(
                    service_utils.with_empty_context(self._exec_event),
                    event)
                event_threads[event['id']] = event_thread
            except Exception:
                db_api.event_update(event['id'],
                                    {'status': status.event.ERROR})
                LOG.exception('Error occurred while spawning event %s.',
                              event['id'])

        for event_id, event_thread in event_threads.items():
            try:
                event_thread.wait()
            except Exception:
                db_api.event_update(event_id,
                                    {'status': status.event.ERROR})
                LOG.exception('Error occurred while handling event %s.',
                              event_id)

    def _select_for_execution(self, events):
        """Selects the first events that can be safely executed concurrently.

        Events are selected to be executed concurrently if they are of the same
        type, while keeping strict time ordering and the following priority of
        event types: before_end_lease, end_lease, and start_lease (except for
        before_end_lease events where there is a start_lease event for the same
        lease at the same time).

        We ensure that:

        - the before_end_lease event of a lease is executed after the
          start_lease event and before the end_lease event of the same lease,
        - for two reservations using the same hosts back to back, the end_lease
          event is executed before the start_lease event.
        """
        if not events:
            return []

        events_by_lease = defaultdict(list)
        events_by_type = defaultdict(list)

        first_events = [e for e in events if e['time'] == events[0]['time']]
        for e in first_events:
            events_by_lease[e['lease_id']].append(e)
            events_by_type[e['event_type']].append(e)

        # If there is a start_lease event for the same lease, we run it first.
        deferred_before_end_events = []
        deferred_end_events = []
        for start_event in events_by_type['start_lease']:
            for e in events_by_lease[start_event['lease_id']]:
                if e['event_type'] == 'before_end_lease':
                    events_by_type['before_end_lease'].remove(e)
                    deferred_before_end_events.append(e)
                elif e['event_type'] == 'end_lease':
                    events_by_type['end_lease'].remove(e)
                    deferred_end_events.append(e)

        later_events = [e for e in events if e not in first_events]

        return [
            events_by_type['before_end_lease'],
            events_by_type['end_lease'],
            events_by_type['start_lease'],
            deferred_before_end_events,
            deferred_end_events,
            later_events,
        ]

    def _process_events(self):
        """Tries to execute events.

        If there is any event in Blazar DB to be executed, do it and change its
        status to 'DONE'. Events are executed concurrently if possible.
        """
        LOG.debug('Trying to get events from DB.')
        events = db_api.event_get_all_sorted_by_filters(
            sort_key='time',
            sort_dir='asc',
            filters={'status': status.event.UNDONE,
                     'time': {'op': 'le',
                              'border': datetime.datetime.utcnow()}}
        )

        for batch in self._select_for_execution(events):
            self._process_events_concurrently(batch)

    def _exec_event(self, event):
        """Execute an event function"""
        event_fn = getattr(self, event['event_type'], None)
        if event_fn is None:
            raise exceptions.EventError(
                error='Event type %s is not supported'
                      % event['event_type'])
        try:
            event_fn(lease_id=event['lease_id'], event_id=event['id'])
        except common_ex.InvalidStatus:
            now = datetime.datetime.utcnow()
            if now < event['time'] + datetime.timedelta(
                    seconds=CONF.manager.event_max_retries * 10):
                # Set the event status UNDONE for retrying the event
                db_api.event_update(event['id'],
                                    {'status': status.event.UNDONE})
            else:
                db_api.event_update(event['id'],
                                    {'status': status.event.ERROR})
                LOG.exception('Error occurred while handling %s event for '
                              'lease %s.', event['event_type'],
                              event['lease_id'])
        except Exception:
            db_api.event_update(event['id'],
                                {'status': status.event.ERROR})
            LOG.exception('Error occurred while handling %s event for '
                          'lease %s.', event['event_type'], event['lease_id'])
        else:
            lease = db_api.lease_get(event['lease_id'])
            self._send_notification(
                lease, events=['event.%s' % event['event_type']])

    def _date_from_string(self, date_string, date_format=LEASE_DATE_FORMAT):
        try:
            date = datetime.datetime.strptime(date_string, date_format)
        except ValueError:
            raise exceptions.InvalidDate(date=date_string,
                                         date_format=date_format)
        return date

    def _parse_lease_dates(self, start_date, end_date):
        now = datetime.datetime.utcnow()
        now = datetime.datetime(now.year,
                                now.month,
                                now.day,
                                now.hour,
                                now.minute)
        if start_date == 'now':
            start_date = now
        else:
            start_date = self._date_from_string(start_date)
        if end_date == 'now':
            end_date = now
        else:
            end_date = self._date_from_string(end_date)

        return start_date, end_date, now

    def _check_for_invalid_date_inputs(self, lease, values, now):
        if (lease['start_date'] < now and
                values['start_date'] != lease['start_date']):
            raise common_ex.InvalidInput(
                'Cannot modify the start date of already started leases')

        if (lease['start_date'] > now and
                values['start_date'] < now):
            raise common_ex.InvalidInput(
                'Start date must be later than current date')

        if lease['end_date'] < now:
            raise common_ex.InvalidInput(
                'Terminated leases can only be renamed')

        if (values['end_date'] < now or
                values['end_date'] < values['start_date']):
            raise common_ex.InvalidInput(
                'End date must be later than current and start date')

    def validate_params(self, values, required_params):
        if isinstance(required_params, list):
            required_params = set(required_params)
        missing_attr = required_params - set(values.keys())
        if missing_attr:
            raise exceptions.MissingParameter(param=', '.join(missing_attr))

    def get_lease(self, lease_id):
        return db_api.lease_get(lease_id)

    def list_leases(self, project_id=None, query=None):
        return db_api.lease_list(project_id)

    def create_lease(self, lease_values):
        """Create a lease with reservations.

        Return either the model of created lease or None if any error.
        """
        lease_values['status'] = status.lease.CREATING

        try:
            trust_id = lease_values.pop('trust_id')
        except KeyError:
            raise exceptions.MissingTrustId()

        self.validate_params(lease_values, ['name', 'start_date', 'end_date'])

        # Remove and keep event and reservation values
        events = lease_values.pop("events", [])
        reservations = lease_values.pop("reservations", [])
        for res in reservations:
            self.validate_params(res, ['resource_type'])

        # Create the lease without the reservations
        start_date, end_date, now = self._parse_lease_dates(
            lease_values['start_date'], lease_values['end_date'])

        if start_date < now:
            raise common_ex.InvalidInput(
                'Start date must be later than current date')

        if end_date <= start_date:
            raise common_ex.InvalidInput(
                'End date must be later than start date.')

        with trusts.create_ctx_from_trust(trust_id) as ctx:
            # NOTE(priteau): We should not get user_id from ctx, because we are
            # in the context of the trustee (blazar user).
            # lease_values['user_id'] is set in blazar/api/v1/service.py
            lease_values['project_id'] = ctx.project_id
            lease_values['start_date'] = start_date
            lease_values['end_date'] = end_date

            allocations = self._allocation_candidates(
                lease_values, reservations)

            try:
                self.enforcement.check_create(
                    context.current(), lease_values, reservations, allocations)
            except common_ex.NotAuthorized as e:
                LOG.error("Enforcement checks failed. %s", str(e))
                raise common_ex.NotAuthorized(e)

            events.append({'event_type': 'start_lease',
                           'time': start_date,
                           'status': status.event.UNDONE})
            events.append({'event_type': 'end_lease',
                           'time': end_date,
                           'status': status.event.UNDONE})

            before_end_date = lease_values.get('before_end_date', None)
            if before_end_date:
                # incoming param. Validation check
                try:
                    before_end_date = self._date_from_string(
                        before_end_date)
                    self._check_date_within_lease_limits(before_end_date,
                                                         lease_values)
                except common_ex.BlazarException as e:
                    LOG.error("Invalid before_end_date param. %s", str(e))
                    raise e
            elif CONF.manager.minutes_before_end_lease > 0:
                delta = datetime.timedelta(
                    minutes=CONF.manager.minutes_before_end_lease)
                before_end_date = lease_values['end_date'] - delta

            if before_end_date:
                event = {'event_type': 'before_end_lease',
                         'status': status.event.UNDONE}
                events.append(event)
                self._update_before_end_event_date(event, before_end_date,
                                                   lease_values)

            try:
                if trust_id:
                    lease_values.update({'trust_id': trust_id})
                lease = db_api.lease_create(lease_values)
                lease_id = lease['id']
            except db_ex.BlazarDBDuplicateEntry:
                LOG.exception('Cannot create a lease - duplicated lease name')
                raise exceptions.LeaseNameAlreadyExists(
                    name=lease_values['name'])
            except db_ex.BlazarDBException:
                with save_and_reraise_exception():
                    LOG.exception('Cannot create a lease')
            else:
                try:
                    for reservation in reservations:
                        reservation['lease_id'] = lease['id']
                        reservation['start_date'] = lease['start_date']
                        reservation['end_date'] = lease['end_date']
                        reservation['project_id'] = lease['project_id']
                        self._create_reservation(reservation)
                except Exception:
                    with save_and_reraise_exception():
                        LOG.exception("Failed to create reservation for a "
                                      "lease. Rollback the lease and "
                                      "associated reservations")
                        db_api.lease_destroy(lease_id)

                try:
                    for event in events:
                        event['lease_id'] = lease['id']
                        db_api.event_create(event)
                except (exceptions.UnsupportedResourceType,
                        common_ex.BlazarException):
                    with save_and_reraise_exception():
                        LOG.exception("Failed to create event for a lease. "
                                      "Rollback the lease and associated "
                                      "reservations")
                        db_api.lease_destroy(lease_id)

                else:
                    db_api.lease_update(
                        lease_id,
                        {'status': status.lease.PENDING})
                    lease = db_api.lease_get(lease_id)
                    self._send_notification(lease, events=['create'])
                    return lease

    @status.lease.lease_status(
        transition=status.lease.UPDATING, result_in=status.lease.STABLE)
    def update_lease(self, lease_id, values):
        if not values:
            return db_api.lease_get(lease_id)

        if len(values) == 1 and 'name' in values:
            db_api.lease_update(lease_id, values)
            return db_api.lease_get(lease_id)

        lease = db_api.lease_get(lease_id)
        start_date = values.get(
            'start_date',
            datetime.datetime.strftime(lease['start_date'], LEASE_DATE_FORMAT))
        end_date = values.get(
            'end_date',
            datetime.datetime.strftime(lease['end_date'], LEASE_DATE_FORMAT))
        before_end_date = values.get('before_end_date', None)

        start_date, end_date, now = self._parse_lease_dates(start_date,
                                                            end_date)
        values['start_date'] = start_date
        values['end_date'] = end_date

        self._check_for_invalid_date_inputs(lease, values, now)

        if before_end_date:
            try:
                before_end_date = self._date_from_string(before_end_date)
                self._check_date_within_lease_limits(before_end_date,
                                                     values)
            except common_ex.BlazarException as e:
                LOG.error("Invalid before_end_date param. %s", str(e))
                raise e

        # TODO(frossigneux) rollback if an exception is raised
        reservations = values.get('reservations', [])
        existing_reservations = (
            db_api.reservation_get_all_by_lease_id(lease_id))
        try:
            invalid_ids = set([r['id'] for r in reservations]).difference(
                [r['id'] for r in existing_reservations])
        except KeyError:
            raise exceptions.MissingParameter(param='reservation ID')

        if invalid_ids:
            raise common_ex.InvalidInput(
                'Please enter valid reservation IDs. Invalid reservation '
                'IDs are: %s' % ','.join([str(id) for id in invalid_ids]))

        try:
            [
                self.plugins.get(
                    r['resource_type'],
                    self.plugin_manager.get(r['resource_type'])
                )
                for r in (reservations + existing_reservations)
            ]
        except KeyError:
            raise exceptions.CantUpdateParameter(param='resource_type')

        existing_allocs = self._existing_allocations(existing_reservations)

        if reservations:
            new_reservations = reservations
            new_allocs = self._allocation_candidates(values,
                                                     existing_reservations)
        else:
            # User is not updating reservation parameters, e.g., is only
            # adjusting lease start/end dates.
            new_reservations = existing_reservations
            new_allocs = existing_allocs

        # TODO third party enforecment
        '''
        try:
            self.enforcement.check_update(context.current(), lease, values,
                                          existing_allocs, new_allocs,
                                          existing_reservations,
                                          new_reservations)
        except common_ex.NotAuthorized as e:
            LOG.error("Enforcement checks failed. %s", str(e))
            raise common_ex.NotAuthorized(e)
        '''

        # TODO(frossigneux) rollback if an exception is raised
        for reservation in (existing_reservations):
            v = {}
            v['start_date'] = values['start_date']
            v['end_date'] = values['end_date']
            try:
                v.update([r for r in reservations
                          if r['id'] == reservation['id']].pop())
            except IndexError:
                pass
            resource_type = v.get('resource_type',
                                  reservation['resource_type'])

            if resource_type != reservation['resource_type']:
                raise exceptions.CantUpdateParameter(
                    param='resource_type')

            if reservation['resource_type'] in self.plugins:
                plugin = self.plugins[reservation['resource_type']]
            elif self.plugin_manager.supports(reservation['resource_type']):
                plugin = self.plugin_manager.get(reservation['resource_type'])

            plugin.update_reservation(reservation['id'], v)

        event = db_api.event_get_first_sorted_by_filters(
            'lease_id',
            'asc',
            {
                'lease_id': lease_id,
                'event_type': 'start_lease'
            }
        )
        if not event:
            raise common_ex.BlazarException(
                'Start lease event not found')
        db_api.event_update(event['id'], {'time': values['start_date']})

        event = db_api.event_get_first_sorted_by_filters(
            'lease_id',
            'asc',
            {
                'lease_id': lease_id,
                'event_type': 'end_lease'
            }
        )
        if not event:
            raise common_ex.BlazarException(
                'End lease event not found')
        db_api.event_update(event['id'], {'time': values['end_date']})

        notifications = ['update']
        self._update_before_end_event(lease, values, notifications,
                                      before_end_date)

        try:
            del values['reservations']
        except KeyError:
            pass
        db_api.lease_update(lease_id, values)

        lease = db_api.lease_get(lease_id)
        self._send_notification(lease, events=notifications)

        return lease

    @status.lease.lease_status(transition=status.lease.DELETING,
                               result_in=(status.lease.ERROR,))
    def delete_lease(self, lease_id):
        lease = self.get_lease(lease_id)

        start_event = db_api.event_get_first_sorted_by_filters(
            'lease_id',
            'asc',
            {
                'lease_id': lease_id,
                'event_type': 'start_lease',
            }
        )
        if not start_event:
            raise common_ex.BlazarException(
                'start_lease event for lease %s not found' % lease_id)

        end_event = db_api.event_get_first_sorted_by_filters(
            'lease_id',
            'asc',
            {
                'lease_id': lease_id,
                'event_type': 'end_lease',
            }
        )
        if not end_event:
            raise common_ex.BlazarException(
                'end_lease event for lease %s not found' % lease_id)

        lease_already_started = start_event['status'] != status.event.UNDONE
        lease_not_started = not lease_already_started
        lease_already_ended = end_event['status'] != status.event.UNDONE
        lease_not_ended = not lease_already_ended

        end_lease = lease_already_started and lease_not_ended

        if end_lease:
            db_api.event_update(end_event['id'],
                                {'status': status.event.IN_PROGRESS})

        reservations = self._reservations_execution_ordered(lease)

        if lease_not_started or lease_not_ended:
            # Only run the on_end enforcement if we're explicitly
            # ending the lease for the first time OR if we're terminating
            # it before the lease ever started. It's important to run
            # on_end in the second case to inform enforcement that the
            # lease is no longer in play.
            allocations = self._existing_allocations(reservations)
            try:
                self.enforcement.on_end(context.current(), lease, allocations)
            except Exception as e:
                LOG.error(e)

        unclean_end = False
        for reservation in self._reservations_execution_ordered(lease):
            if reservation['status'] != status.reservation.DELETED:
                if reservation['resource_type'] in self.plugins:
                    plugin = self.plugins[reservation['resource_type']]
                elif self.plugin_manager.supports(reservation['resource_type']):
                    plugin = self.plugin_manager.get(reservation['resource_type'])
                try:
                    plugin.on_end(reservation['resource_id'], lease=lease)
                except (db_ex.BlazarDBException, RuntimeError):
                    LOG.exception("Failed to delete reservation %s",
                                  reservation['id'])
                    unclean_end = True
        if unclean_end:
            raise exceptions.EventError(
                error="Failed to cleanly end lease %(lease_id)s",
                lease_id=lease['id'])

        if end_lease:
            db_api.event_update(end_event['id'],
                                {'status': status.event.DONE})
        db_api.lease_destroy(lease_id)
        self._send_notification(lease, events=['delete'])

    @status.lease.lease_status(
        transition=status.lease.STARTING,
        result_in=(status.lease.ACTIVE, status.lease.ERROR))
    def start_lease(self, lease_id, event_id):
        self._basic_action(lease_id, event_id, 'on_start',
                           status.reservation.ACTIVE)

    @status.lease.lease_status(
        transition=status.lease.TERMINATING,
        result_in=(status.lease.TERMINATED, status.lease.ERROR))
    def end_lease(self, lease_id, event_id):
        lease = self.get_lease(lease_id)
        allocations = self._existing_allocations(lease['reservations'])
        try:
            # no rpc call with authentication context, i.e.
            # context.current() doesn't work here.
            # so need to get context from the lease trust.
            self.enforcement.on_end(trusts.create_ctx_from_trust(
                lease['trust_id']), lease, allocations)
        except Exception as e:
            LOG.error(e)

        self._basic_action(lease_id, event_id, 'on_end',
                           status.reservation.DELETED)

    def before_end_lease(self, lease_id, event_id):
        self._basic_action(lease_id, event_id, 'before_end')

    def _basic_action(self, lease_id, event_id, action_time,
                      reservation_status=None):
        """Commits basic lease actions such as starting and ending."""
        lease = self.get_lease(lease_id)

        event_status = status.event.DONE
        for reservation in self._reservations_execution_ordered(lease):
            resource_type = reservation['resource_type']
            try:
                if reservation_status is not None:
                    if not status.reservation.is_valid_transition(
                            reservation['status'], reservation_status):
                        raise common_ex.InvalidStatus
                if self.resource_actions.get(resource_type, None):
                    action_fn = self.resource_actions.get[resource_type][action_time]
                else:
                    action_fn = getattr(self.plugin_manager.get(resource_type), action_time)
                action_fn(reservation['resource_id'], lease=lease)
            except Exception as exc:
                if not isinstance(exc, common_ex.BlazarException):
                    LOG.warning((
                        "An unexpected exception type was generated. This "
                        "indicates that some exception is not being wrapped "
                        "properly in a BlazarException."))
                LOG.exception("Failed to execute action %(action)s "
                              "for lease %(lease)s",
                              {'action': action_time,
                               'lease': lease_id})
                event_status = status.event.ERROR
                db_api.reservation_update(
                    reservation['id'],
                    {'status': status.reservation.ERROR})
            else:
                if reservation_status is not None:
                    db_api.reservation_update(reservation['id'],
                                              {'status': reservation_status})

        db_api.event_update(event_id, {'status': event_status})

        return event_status

    def _reservations_execution_ordered(self, lease):
        """Sort reservations in order of desired execution.

        This is currently hard-coded such that network reservations always
        execute last, because it is harder to tear down a network reservation
        cleanly if there are still running instances related to a physical
        host or instance reservation.
        """
        execution_order = {
            'default': 0,
            'network': 1,
        }

        def _sort_key(res):
            return execution_order.get(
                res['resource_type'], execution_order['default'])

        return sorted(lease['reservations'], key=_sort_key)

    def _create_reservation(self, values):
        resource_type = values['resource_type']
        if resource_type in self.plugins:
            reservation_values = {
                'lease_id': values['lease_id'],
                'resource_type': resource_type,
                'status': status.reservation.PENDING
            }
            LOG.info("CREATE RESERVATION")
            LOG.info(values)
            reservation = db_api.reservation_create(reservation_values)
            resource_id = self.plugins[resource_type].reserve_resource(
                reservation['id'],
                values
            )
            db_api.reservation_update(reservation['id'],
                                      {'resource_id': resource_id})

        elif self.plugin_manager.supports(resource_type):
            reservation_values = {
                'lease_id': values['lease_id'],
                'resource_type': resource_type,
                'status': status.reservation.PENDING
            }
            reservation = db_api.reservation_create(reservation_values)
            plugin = self.plugin_manager.get(resource_type)
            resource_id = plugin.allocate(
                reservation['id'],
                values
            )
            db_api.reservation_update(reservation['id'],
                                      {'resource_id': resource_id})
        else:
            raise exceptions.UnsupportedResourceType(
                resource_type=resource_type)

    def _allocation_candidates(self, lease, reservations):
        """Returns dict by resource type of reservation candidates."""
        allocations = {}

        for reservation in reservations:
            res = reservation.copy()
            resource_type = reservation['resource_type']
            res['start_date'] = lease['start_date']
            res['end_date'] = lease['end_date']
            res['project_id'] = lease['project_id']

            if resource_type in self.plugins:
                plugin = self.plugins.get(resource_type)
                if not plugin:
                    raise common_ex.BlazarException(
                        'Invalid plugin names are specified: %s' % resource_type)

                candidate_ids = plugin.allocation_candidates(res)

            elif self.plugin_manager.supports(resource_type):
                plugin = self.plugin_manager.get(resource_type)
                if not plugin:
                    raise common_ex.BlazarException(
                        'Invalid plugin names are specified: %s' % resource_type)
                # TODO Do we want to check things here?
                candidate_ids = plugin.allocation_candidates(res)
            else:
                raise exceptions.UnsupportedResourceType(
                    resource_type=resource_type)
            allocations[resource_type] = [plugin.get(cid) for cid in candidate_ids]
        return allocations

    def _existing_allocations(self, reservations):
        allocations = {}

        for reservation in reservations:
            resource_type = reservation['resource_type']

            if resource_type in self.plugins:
                plugin = self.plugins.get(resource_type)
                if not plugin:
                    raise common_ex.BlazarException(
                        'Invalid plugin names are specified: %s' % resource_type)
                resource_ids = [
                    x['resource_id'] for x in plugin.list_allocations(
                        dict(reservation_id=reservation['id']))
                    if x['reservations']]
                allocations[resource_type] = [
                    plugin.get(rid) for rid in resource_ids]
            elif self.plugin_manager.supports(resource_type):
                plugin = self.plugin_manager.get(resource_type)

            else:
                raise exceptions.UnsupportedResourceType(
                    resource_type=resource_type)

        return allocations

    def _send_notification(self, lease, events=[]):
        payload = notification_api.format_lease_payload(lease)

        for event in events:
            notification_api.send_lease_notification({}, payload,
                                                     'lease.%s' % event)

    def _check_date_within_lease_limits(self, date, lease):
        if not lease['start_date'] < date < lease['end_date']:
            raise common_ex.NotAuthorized(
                'Datetime is out of lease limits')

    def _update_before_end_event_date(self, event, before_end_date, lease):
        event['time'] = before_end_date
        if event['time'] < lease['start_date']:
            LOG.warning("Start_date greater than before_end_date. "
                        "Setting before_end_date to %(start_date)s for "
                        "lease %(id_name)s",
                        {'start_date': lease['start_date'],
                         'id_name': lease.get('id', lease.get('name'))})
            event['time'] = lease['start_date']

    def _update_before_end_event(self, old_lease, new_lease,
                                 notifications, before_end_date=None):
        event = db_api.event_get_first_sorted_by_filters(
            'lease_id',
            'asc',
            {
                'lease_id': old_lease['id'],
                'event_type': 'before_end_lease'
            }
        )
        if event:
            # NOTE(casanch1) do nothing if the event does not exist.
            # This is for backward compatibility
            update_values = {}
            if not before_end_date:
                # before_end_date needs to be calculated based on
                # previous delta
                prev_before_end_delta = old_lease['end_date'] - event['time']
                before_end_date = new_lease['end_date'] - prev_before_end_delta

            self._update_before_end_event_date(update_values, before_end_date,
                                               new_lease)
            if event['status'] == status.event.DONE:
                update_values['status'] = status.event.UNDONE
                notifications.append('event.before_end_lease.stop')

            db_api.event_update(event['id'], update_values)

<<<<<<< HEAD
    def __getattr__(self, name):
        """RPC Dispatcher for plugins methods."""
        LOG.info("get_attr")
        LOG.info(name)
        #if name == "plugin_manager":
            #return self.plugin_manager

        fn = None
        try:
            resource_type, method = name.rsplit(':', 1)
        except ValueError:
            LOG.error(name)
            # NOTE(sbauza) : the dispatcher needs to know which plugin to use,
            #  raising error if consequently not
            raise AttributeError(name)
=======
@lru_cache(maxsize=None)
def get_plugins():
    """Return dict of resource-plugin class pairs."""
    config_plugins = CONF.manager.plugins
    plugins = {}

    extension_manager = enabled.EnabledExtensionManager(
        check_func=lambda ext: ext.name in config_plugins,
        namespace='blazar.resource.plugins',
        invoke_on_load=False
    )

    invalid_plugins = (set(config_plugins) -
                       set([ext.name for ext
                            in extension_manager.extensions]))
    if invalid_plugins:
        raise common_ex.BlazarException('Invalid plugin names are '
                                        'specified: %s' % invalid_plugins)

    for ext in extension_manager.extensions:
>>>>>>> c7b594b6
        try:
            plugin_obj = ext.plugin()
        except Exception as e:
            LOG.warning("Could not load {0} plugin "
                        "for resource type {1} '{2}'".format(
                            ext.name, ext.plugin.resource_type, e))
        else:
            if plugin_obj.resource_type in plugins:
                msg = ("You have provided several plugins for "
                       "one resource type in configuration file. "
                       "Please set one plugin per resource type.")
                raise exceptions.PluginConfigurationError(error=msg)

            plugins[plugin_obj.resource_type] = plugin_obj
    return plugins<|MERGE_RESOLUTION|>--- conflicted
+++ resolved
@@ -37,14 +37,18 @@
 from collections import defaultdict
 import eventlet
 from oslo_log import log as logging
-from blazar.plugins.third_party_plugins import plugin_manager
+
 from blazar.plugins.third_party_plugins.dummy_plugin import DummyPlugin
+from blazar.plugins.third_party_plugins.host_plugin import HostPlugin
 
 manager_opts = [
     cfg.ListOpt('plugins',
                 default=['dummy.vm.plugin'],
                 help='All plugins to use (one for every resource type to '
                      'support.)'),
+    cfg.ListOpt('third_party_plugins',
+                default=[],
+                help='All third party plugins to use'),
     cfg.IntOpt('minutes_before_end_lease',
                default=60,
                min=0,
@@ -77,21 +81,14 @@
     def __init__(self):
         target = manager.get_target()
         super(ManagerService, self).__init__(target)
-<<<<<<< HEAD
-
-        self.plugins = self._get_plugins()
-        self.plugin_manager = plugin_manager.PluginManager.instance()
-        self.plugin_manager.add_plugin(DummyPlugin, None, False)
-
-=======
         self.plugins = get_plugins()
->>>>>>> c7b594b6
+        self.third_party_plugins = get_third_party_plugins()
         self.resource_actions = self._setup_actions()
         self.monitors = monitor.load_monitors(self.plugins) \
-                + monitor.load_monitors(self.plugin_manager.plugins)
+                + monitor.load_monitors(self.third_party_plugins)
         self.enforcement = enforcement.UsageEnforcement()
         self.placement_client = placement.BlazarPlacementClient()
-        # TODO how should they share the plugin manager? A separate agent?
+
 
     def start(self):
         super(ManagerService, self).start()
@@ -350,6 +347,7 @@
             raise common_ex.InvalidInput(
                 'End date must be later than start date.')
 
+        LOG.info("EXISTING_ALLOCATIONS")
         with trusts.create_ctx_from_trust(trust_id) as ctx:
             # NOTE(priteau): We should not get user_id from ctx, because we are
             # in the context of the trustee (blazar user).
@@ -499,7 +497,7 @@
             [
                 self.plugins.get(
                     r['resource_type'],
-                    self.plugin_manager.get(r['resource_type'])
+                    self.third_party_plugins.get(r['resource_type'])
                 )
                 for r in (reservations + existing_reservations)
             ]
@@ -549,9 +547,8 @@
 
             if reservation['resource_type'] in self.plugins:
                 plugin = self.plugins[reservation['resource_type']]
-            elif self.plugin_manager.supports(reservation['resource_type']):
-                plugin = self.plugin_manager.get(reservation['resource_type'])
-
+            elif reservation['resource_type'] in self.third_party_plugins:
+                plugin = self.third_party_plugins[reservation['resource_type']]
             plugin.update_reservation(reservation['id'], v)
 
         event = db_api.event_get_first_sorted_by_filters(
@@ -654,8 +651,8 @@
             if reservation['status'] != status.reservation.DELETED:
                 if reservation['resource_type'] in self.plugins:
                     plugin = self.plugins[reservation['resource_type']]
-                elif self.plugin_manager.supports(reservation['resource_type']):
-                    plugin = self.plugin_manager.get(reservation['resource_type'])
+                elif reservation['resource_type'] in self.third_party_plugins:
+                    plugin = self.third_party_plugins[reservation['resource_type']]
                 try:
                     plugin.on_end(reservation['resource_id'], lease=lease)
                 except (db_ex.BlazarDBException, RuntimeError):
@@ -717,7 +714,7 @@
                 if self.resource_actions.get(resource_type, None):
                     action_fn = self.resource_actions.get[resource_type][action_time]
                 else:
-                    action_fn = getattr(self.plugin_manager.get(resource_type), action_time)
+                    action_fn = getattr(self.third_party_plugins.get(resource_type), action_time)
                 action_fn(reservation['resource_id'], lease=lease)
             except Exception as exc:
                 if not isinstance(exc, common_ex.BlazarException):
@@ -778,15 +775,14 @@
             )
             db_api.reservation_update(reservation['id'],
                                       {'resource_id': resource_id})
-
-        elif self.plugin_manager.supports(resource_type):
+        elif resource_type in self.third_party_plugins:
             reservation_values = {
                 'lease_id': values['lease_id'],
                 'resource_type': resource_type,
                 'status': status.reservation.PENDING
             }
             reservation = db_api.reservation_create(reservation_values)
-            plugin = self.plugin_manager.get(resource_type)
+            plugin = self.third_party_plugins[resource_type]
             resource_id = plugin.allocate(
                 reservation['id'],
                 values
@@ -794,6 +790,7 @@
             db_api.reservation_update(reservation['id'],
                                       {'resource_id': resource_id})
         else:
+            LOG.info("CREATE_RESERVATION")
             raise exceptions.UnsupportedResourceType(
                 resource_type=resource_type)
 
@@ -815,13 +812,12 @@
                         'Invalid plugin names are specified: %s' % resource_type)
 
                 candidate_ids = plugin.allocation_candidates(res)
-
-            elif self.plugin_manager.supports(resource_type):
-                plugin = self.plugin_manager.get(resource_type)
+            elif resource_type in self.third_party_plugins:
+                plugin = self.third_party_plugins.get(resource_type)
                 if not plugin:
                     raise common_ex.BlazarException(
                         'Invalid plugin names are specified: %s' % resource_type)
-                # TODO Do we want to check things here?
+
                 candidate_ids = plugin.allocation_candidates(res)
             else:
                 raise exceptions.UnsupportedResourceType(
@@ -846,10 +842,19 @@
                     if x['reservations']]
                 allocations[resource_type] = [
                     plugin.get(rid) for rid in resource_ids]
-            elif self.plugin_manager.supports(resource_type):
-                plugin = self.plugin_manager.get(resource_type)
-
+            elif resource_type in self.third_party_plugins:
+                plugin = self.third_party_plugins.get(resource_type)
+                if not plugin:
+                    raise common_ex.BlazarException(
+                        'Invalid plugin names are specified: %s' % resource_type)
+                resource_ids = [
+                    x['resource_id'] for x in plugin.list_allocations(
+                        dict(reservation_id=reservation['id']))
+                    if x['reservations']]
+                allocations[resource_type] = [
+                    plugin.get(rid) for rid in resource_ids]
             else:
+                LOG.info("EXISTING_ALLOCATIONS")
                 raise exceptions.UnsupportedResourceType(
                     resource_type=resource_type)
 
@@ -905,23 +910,6 @@
 
             db_api.event_update(event['id'], update_values)
 
-<<<<<<< HEAD
-    def __getattr__(self, name):
-        """RPC Dispatcher for plugins methods."""
-        LOG.info("get_attr")
-        LOG.info(name)
-        #if name == "plugin_manager":
-            #return self.plugin_manager
-
-        fn = None
-        try:
-            resource_type, method = name.rsplit(':', 1)
-        except ValueError:
-            LOG.error(name)
-            # NOTE(sbauza) : the dispatcher needs to know which plugin to use,
-            #  raising error if consequently not
-            raise AttributeError(name)
-=======
 @lru_cache(maxsize=None)
 def get_plugins():
     """Return dict of resource-plugin class pairs."""
@@ -942,7 +930,6 @@
                                         'specified: %s' % invalid_plugins)
 
     for ext in extension_manager.extensions:
->>>>>>> c7b594b6
         try:
             plugin_obj = ext.plugin()
         except Exception as e:
@@ -957,4 +944,43 @@
                 raise exceptions.PluginConfigurationError(error=msg)
 
             plugins[plugin_obj.resource_type] = plugin_obj
+    return plugins
+
+
+@lru_cache(maxsize=None)
+def get_third_party_plugins():
+    config_plugins = CONF.manager.third_party_plugins
+    plugins = {}
+
+    '''
+    LOG.info("manager config 3rd p plugins")
+    LOG.info(config_plugins)
+    extension_manager = enabled.EnabledExtensionManager(
+        #check_func=lambda ext: ext.name in config_plugins,
+        check_func=lambda ext: True,
+        namespace='blazar.resource.third_party_plugins',
+        invoke_on_load=False
+    )
+    LOG.info(extension_manager.extensions)
+
+    invalid_plugins = (set(config_plugins) -
+                       set([ext.name for ext
+                            in extension_manager.extensions]))
+    if invalid_plugins:
+        raise common_ex.BlazarException('Invalid third party plugin names are '
+                                        'specified: %s' % invalid_plugins)
+
+    '''
+    for plugin in [DummyPlugin, HostPlugin]:
+        try:
+            plugin_obj = plugin()
+        except Exception as e:
+            LOG.warning("Could not load {0} plugin "
+                        "for resource type {1} '{2}'".format(
+                            ext.name, ext.plugin.resource_type, e))
+        else:
+            # TODO check conflicting stuff?
+            plugins[plugin_obj.resource_type()] = plugin_obj
+
+    LOG.info(f"THIRD_PARTY_PLUGINS {plugins}")
     return plugins