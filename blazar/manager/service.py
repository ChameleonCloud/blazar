# Copyright (c) 2013 Mirantis Inc.
#
# Licensed under the Apache License, Version 2.0 (the "License");
# you may not use this file except in compliance with the License.
# You may obtain a copy of the License at
#
#    http://www.apache.org/licenses/LICENSE-2.0
#
# Unless required by applicable law or agreed to in writing, software
# distributed under the License is distributed on an "AS IS" BASIS,
# WITHOUT WARRANTIES OR CONDITIONS OF ANY KIND, either express or
# implied.
# See the License for the specific language governing permissions and
# limitations under the License.

import datetime

from functools import lru_cache

import eventlet
from oslo_config import cfg
from oslo_log import log as logging
from oslo_utils.excutils import save_and_reraise_exception
from stevedore import enabled

from blazar import context
from blazar.db import api as db_api
from blazar.db import exceptions as db_ex
from blazar import enforcement
from blazar import exceptions as common_ex
from blazar import manager
from blazar.manager import exceptions
from blazar import monitor
from blazar.notification import api as notification_api
from blazar import status
from blazar.utils import service as service_utils
from blazar.utils import trusts
from collections import defaultdict

manager_opts = [
    cfg.ListOpt('plugins',
                default=['dummy.vm.plugin'],
                help='All plugins to use (one for every resource type to '
                     'support.)'),
    cfg.ListOpt('third_party_plugins',
                default=[],
                help='All third party plugins to use'),
    cfg.IntOpt('minutes_before_end_lease',
               default=60,
               min=0,
               help='Minutes prior to the end of a lease in which actions '
                    'like notification and snapshot are taken. If this is '
                    'set to 0, then these actions are not taken.'),
    cfg.IntOpt('event_max_retries',
               default=1,
               min=0,
               max=50,
               help='Number of times to retry an event action.')
]

CONF = cfg.CONF
CONF.register_opts(manager_opts, 'manager')
LOG = logging.getLogger(__name__)

LEASE_DATE_FORMAT = "%Y-%m-%d %H:%M"

EVENT_INTERVAL = 10


class ManagerService(service_utils.RPCServer):
    """Service class for the blazar-manager service.

    Responsible for working with Blazar DB, scheduling logic, running events,
    working with plugins, etc.
    """

    def __init__(self):
        target = manager.get_target()
        super(ManagerService, self).__init__(target)
        self.plugins = get_plugins()
        self.third_party_plugins = get_third_party_plugins()
<<<<<<< HEAD
        if self.plugins.keys() & self.third_party_plugins.keys():
            msg = ("You have provided several plugins for "
                   "one resource type in configuration file. "
                   "Please set one plugin per resource type.")
            raise exceptions.PluginConfigurationError(error=msg)
=======
>>>>>>> 3d1c2106
        self.resource_actions = self._setup_actions()
        self.monitors = monitor.load_monitors(self.plugins) \
            + monitor.load_monitors(self.third_party_plugins)
        self.enforcement = enforcement.UsageEnforcement()

    def start(self):
        super(ManagerService, self).start()
        # NOTE(jakecoll): stop_on_exception=False was added because database
        # exceptions would prevent threads from being scheduled again.
        # TODO(jakecoll): Find a way to test this.
        self.tg.add_timer_args(EVENT_INTERVAL, self._process_events,
                               stop_on_exception=False)
        for m in self.monitors:
            m.start_monitoring()

    def _setup_actions(self):
        """Setup actions for each resource type supported.

        BasePlugin interface provides only on_start and on_end behaviour now.
        If there are some configs needed by plugin, they should be returned
        from get_plugin_opts method. These flags are registered in
        [resource_type] group of configuration file.
        """
        actions = {}

        for resource_type, plugin in self.plugins.items():
            plugin = self.plugins[resource_type]
            CONF.register_opts(plugin.get_plugin_opts(), group=resource_type)

            actions[resource_type] = {}
            actions[resource_type]['on_start'] = plugin.on_start
            actions[resource_type]['on_end'] = plugin.on_end
            actions[resource_type]['before_end'] = plugin.before_end
            plugin.setup(None)
        for resource_type, plugin in self.third_party_plugins.items():
            actions[resource_type] = {}
            actions[resource_type]['on_start'] = plugin.on_start
            actions[resource_type]['on_end'] = plugin.on_end
            actions[resource_type]['before_end'] = plugin.before_end
        return actions

    @service_utils.with_empty_context
    def _process_events_concurrently(self, events):
        if not events:
            return

        LOG.info("Trying to execute events: %s", events)
        event_threads = {}
        for event in events:
            if not status.LeaseStatus.is_stable(event['lease_id']):
                LOG.info("Skip event %s because the status of the lease %s "
                         "is still transitional", event, event['lease_id'])
                continue
            db_api.event_update(event['id'],
                                {'status': status.event.IN_PROGRESS})
            try:
                event_thread = eventlet.spawn(
                    service_utils.with_empty_context(self._exec_event),
                    event)
                event_threads[event['id']] = event_thread
            except Exception:
                db_api.event_update(event['id'],
                                    {'status': status.event.ERROR})
                LOG.exception('Error occurred while spawning event %s.',
                              event['id'])

        for event_id, event_thread in event_threads.items():
            try:
                event_thread.wait()
            except Exception:
                db_api.event_update(event_id,
                                    {'status': status.event.ERROR})
                LOG.exception('Error occurred while handling event %s.',
                              event_id)

    def _select_for_execution(self, events):
        """Selects the first events that can be safely executed concurrently.

        Events are selected to be executed concurrently if they are of the same
        type, while keeping strict time ordering and the following priority of
        event types: before_end_lease, end_lease, and start_lease (except for
        before_end_lease events where there is a start_lease event for the same
        lease at the same time).

        We ensure that:

        - the before_end_lease event of a lease is executed after the
          start_lease event and before the end_lease event of the same lease,
        - for two reservations using the same hosts back to back, the end_lease
          event is executed before the start_lease event.
        """
        if not events:
            return []

        events_by_lease = defaultdict(list)
        events_by_type = defaultdict(list)

        first_events = [e for e in events if e['time'] == events[0]['time']]
        for e in first_events:
            events_by_lease[e['lease_id']].append(e)
            events_by_type[e['event_type']].append(e)

        # If there is a start_lease event for the same lease, we run it first.
        deferred_before_end_events = []
        deferred_end_events = []
        for start_event in events_by_type['start_lease']:
            for e in events_by_lease[start_event['lease_id']]:
                if e['event_type'] == 'before_end_lease':
                    events_by_type['before_end_lease'].remove(e)
                    deferred_before_end_events.append(e)
                elif e['event_type'] == 'end_lease':
                    events_by_type['end_lease'].remove(e)
                    deferred_end_events.append(e)

        later_events = [e for e in events if e not in first_events]

        return [
            events_by_type['before_end_lease'],
            events_by_type['end_lease'],
            events_by_type['start_lease'],
            deferred_before_end_events,
            deferred_end_events,
            later_events,
        ]

    def _process_events(self):
        """Tries to execute events.

        If there is any event in Blazar DB to be executed, do it and change its
        status to 'DONE'. Events are executed concurrently if possible.
        """
        LOG.debug('Trying to get events from DB.')
        events = db_api.event_get_all_sorted_by_filters(
            sort_key='time',
            sort_dir='asc',
            filters={'status': status.event.UNDONE,
                     'time': {'op': 'le',
                              'border': datetime.datetime.utcnow()}}
        )
        for batch in self._select_for_execution(events):
            self._process_events_concurrently(batch)

    def _exec_event(self, event):
        """Execute an event function"""
        event_fn = getattr(self, event['event_type'], None)
        if event_fn is None:
            raise exceptions.EventError(
                error='Event type %s is not supported'
                      % event['event_type'])
        try:
            event_fn(lease_id=event['lease_id'], event_id=event['id'])
        except common_ex.InvalidStatus:
            now = datetime.datetime.utcnow()
            if now < event['time'] + datetime.timedelta(
                    seconds=CONF.manager.event_max_retries * 10):
                # Set the event status UNDONE for retrying the event
                db_api.event_update(event['id'],
                                    {'status': status.event.UNDONE})
            else:
                db_api.event_update(event['id'],
                                    {'status': status.event.ERROR})
                LOG.exception('Error occurred while handling %s event for '
                              'lease %s.', event['event_type'],
                              event['lease_id'])
        except Exception:
            db_api.event_update(event['id'],
                                {'status': status.event.ERROR})
            LOG.exception('Error occurred while handling %s event for '
                          'lease %s.', event['event_type'], event['lease_id'])
        else:
            lease = db_api.lease_get(event['lease_id'])
            self._send_notification(
                lease, events=['event.%s' % event['event_type']])

    def _date_from_string(self, date_string, date_format=LEASE_DATE_FORMAT):
        try:
            date = datetime.datetime.strptime(date_string, date_format)
        except ValueError:
            raise exceptions.InvalidDate(date=date_string,
                                         date_format=date_format)
        return date

    def _parse_lease_dates(self, start_date, end_date):
        now = datetime.datetime.utcnow()
        now = datetime.datetime(now.year,
                                now.month,
                                now.day,
                                now.hour,
                                now.minute)
        if start_date == 'now':
            start_date = now
        else:
            start_date = self._date_from_string(start_date)

        if end_date == 'now':
            end_date = now
        else:
            end_date = self._date_from_string(end_date)

        return start_date, end_date, now

    def _check_for_invalid_date_inputs(self, lease, values, now):
        if (lease['start_date'] < now and
                values['start_date'] != lease['start_date']):
            raise common_ex.InvalidInput(
                'Cannot modify the start date of already started leases')

        if (lease['start_date'] > now and
                values['start_date'] < now):
            raise common_ex.InvalidInput(
                'Start date must be later than current date')

        if lease['end_date'] < now:
            raise common_ex.InvalidInput(
                'Terminated leases can only be renamed')

        if (values['end_date'] < now or
           values['end_date'] < values['start_date']):
            raise common_ex.InvalidInput(
                'End date must be later than current and start date')

    def _get_plugin(self, resource_type):
        return self.plugins.get(
            resource_type, self.third_party_plugins.get(resource_type, None))

    def validate_params(self, values, required_params):
        if isinstance(required_params, list):
            required_params = set(required_params)
        missing_attr = required_params - set(values.keys())
        if missing_attr:
            raise exceptions.MissingParameter(param=', '.join(missing_attr))

    def get_lease(self, lease_id):
        return db_api.lease_get(lease_id)

    def list_leases(self, project_id=None, query=None):
        return db_api.lease_list(project_id)

    def create_lease(self, lease_values):
        """Create a lease with reservations.

        Return either the model of created lease or None if any error.
        """
        lease_values['status'] = status.lease.CREATING

        try:
            trust_id = lease_values.pop('trust_id')
        except KeyError:
            raise exceptions.MissingTrustId()

        self.validate_params(lease_values, ['name', 'start_date', 'end_date'])

        # Remove and keep event and reservation values
        events = lease_values.pop("events", [])
        reservations = lease_values.pop("reservations", [])
        for res in reservations:
            self.validate_params(res, ['resource_type'])

        # Create the lease without the reservations
        start_date, end_date, now = self._parse_lease_dates(
            lease_values['start_date'], lease_values['end_date'])

        if start_date < now:
            raise common_ex.InvalidInput(
                'Start date must be later than current date')

        if end_date <= start_date:
            raise common_ex.InvalidInput(
                'End date must be later than start date.')

        with trusts.create_ctx_from_trust(trust_id) as ctx:
            # NOTE(priteau): We should not get user_id from ctx, because we are
            # in the context of the trustee (blazar user).
            # lease_values['user_id'] is set in blazar/api/v1/service.py
            lease_values['project_id'] = ctx.project_id
            lease_values['start_date'] = start_date
            lease_values['end_date'] = end_date

            allocations = self._allocation_candidates(
                lease_values, reservations)
            try:
                self.enforcement.check_create(
                    context.current(), lease_values, reservations, allocations)
            except common_ex.NotAuthorized as e:
                LOG.error("Enforcement checks failed. %s", str(e))
                raise common_ex.NotAuthorized(e)

            events.append({'event_type': 'start_lease',
                           'time': start_date,
                           'status': status.event.UNDONE})
            events.append({'event_type': 'end_lease',
                           'time': end_date,
                           'status': status.event.UNDONE})

            before_end_date = lease_values.get('before_end_date', None)
            if before_end_date:
                # incoming param. Validation check
                try:
                    before_end_date = self._date_from_string(
                        before_end_date)
                    self._check_date_within_lease_limits(before_end_date,
                                                         lease_values)
                except common_ex.BlazarException as e:
                    LOG.error("Invalid before_end_date param. %s", str(e))
                    raise e
            elif CONF.manager.minutes_before_end_lease > 0:
                delta = datetime.timedelta(
                    minutes=CONF.manager.minutes_before_end_lease)
                before_end_date = lease_values['end_date'] - delta

            if before_end_date:
                event = {'event_type': 'before_end_lease',
                         'status': status.event.UNDONE}
                events.append(event)
                self._update_before_end_event_date(event, before_end_date,
                                                   lease_values)

            try:
                if trust_id:
                    lease_values.update({'trust_id': trust_id})
                lease = db_api.lease_create(lease_values)
                lease_id = lease['id']
            except db_ex.BlazarDBDuplicateEntry:
                LOG.exception('Cannot create a lease - duplicated lease name')
                raise exceptions.LeaseNameAlreadyExists(
                    name=lease_values['name'])
            except db_ex.BlazarDBException:
                with save_and_reraise_exception():
                    LOG.exception('Cannot create a lease')
            else:
                try:
                    for reservation in reservations:
                        reservation['lease_id'] = lease['id']
                        reservation['start_date'] = lease['start_date']
                        reservation['end_date'] = lease['end_date']
                        reservation['project_id'] = lease['project_id']
                        self._create_reservation(reservation)
                except Exception:
                    with save_and_reraise_exception():
                        LOG.exception("Failed to create reservation for a "
                                      "lease. Rollback the lease and "
                                      "associated reservations")
                        db_api.lease_destroy(lease_id)

                try:
                    for event in events:
                        event['lease_id'] = lease['id']
                        db_api.event_create(event)
                except (exceptions.UnsupportedResourceType,
                        common_ex.BlazarException):
                    with save_and_reraise_exception():
                        LOG.exception("Failed to create event for a lease. "
                                      "Rollback the lease and associated "
                                      "reservations")
                        db_api.lease_destroy(lease_id)

                else:
                    db_api.lease_update(
                        lease_id,
                        {'status': status.lease.PENDING})
                    lease = db_api.lease_get(lease_id)
                    self._send_notification(lease, events=['create'])
                    return lease

    @status.lease.lease_status(
        transition=status.lease.UPDATING,
        result_in=status.lease.STABLE,
<<<<<<< HEAD
=======
        non_fatal_exceptions=[
            common_ex.InvalidInput,
            exceptions.InvalidRange,
            exceptions.MissingParameter,
            exceptions.MalformedRequirements,
            exceptions.MalformedParameter,
            exceptions.NotEnoughHostsAvailable,
            exceptions.InvalidDate,
            exceptions.NotEnoughResourcesDefaultProperties,
            exceptions.NotEnoughNetworksAvailable,
            exceptions.NotEnoughDevicesAvailable,
        ]
>>>>>>> 3d1c2106
    )

    def update_lease(self, lease_id, values):
        if not values:
            return db_api.lease_get(lease_id)

        if len(values) == 1 and 'name' in values:
            db_api.lease_update(lease_id, values)
            return db_api.lease_get(lease_id)

        lease = db_api.lease_get(lease_id)
        start_date = values.get(
            'start_date',
            datetime.datetime.strftime(lease['start_date'], LEASE_DATE_FORMAT))
        end_date = values.get(
            'end_date',
            datetime.datetime.strftime(lease['end_date'], LEASE_DATE_FORMAT))
        before_end_date = values.get('before_end_date', None)

        start_date, end_date, now = self._parse_lease_dates(start_date,
                                                            end_date)
        values['start_date'] = start_date
        values['end_date'] = end_date

        self._check_for_invalid_date_inputs(lease, values, now)

        if before_end_date:
            try:
                before_end_date = self._date_from_string(before_end_date)
                self._check_date_within_lease_limits(before_end_date,
                                                     values)
            except common_ex.BlazarException as e:
                LOG.error("Invalid before_end_date param. %s", str(e))
                raise e

        # TODO(frossigneux) rollback if an exception is raised
        reservations = values.get('reservations', [])
        existing_reservations = (
            db_api.reservation_get_all_by_lease_id(lease_id))
        try:
            invalid_ids = set([r['id'] for r in reservations]).difference(
                [r['id'] for r in existing_reservations])
        except KeyError:
            raise exceptions.MissingParameter(param='reservation ID')

        if invalid_ids:
            raise common_ex.InvalidInput(
                'Please enter valid reservation IDs. Invalid reservation '
                'IDs are: %s' % ','.join([str(id) for id in invalid_ids]))

        for r in (reservations + existing_reservations):
            if not self._get_plugin(r['resource_type']):
                raise exceptions.CantUpdateParameter(param='resource_type')

        existing_allocs = self._existing_allocations(existing_reservations)

        if reservations:
            new_reservations = reservations
            values["project_id"] = lease["project_id"]
            new_allocs = self._allocation_candidates(values,
                                                     new_reservations)
        else:
            # User is not updating reservation parameters, e.g., is only
            # adjusting lease start/end dates.
            new_reservations = existing_reservations
            new_allocs = existing_allocs

        try:
            self.enforcement.check_update(context.current(), lease, values,
                                          existing_allocs, new_allocs,
                                          existing_reservations,
                                          new_reservations)
        except common_ex.NotAuthorized as e:
            LOG.error("Enforcement checks failed. %s", str(e))
            raise common_ex.NotAuthorized(e)

        # TODO(frossigneux) rollback if an exception is raised
        for reservation in existing_reservations:
            v = {}
            v['start_date'] = values['start_date']
            v['end_date'] = values['end_date']
            try:
                v.update([r for r in reservations
                          if r['id'] == reservation['id']].pop())
            except IndexError:
                pass
            resource_type = v.get('resource_type',
                                  reservation['resource_type'])

            if resource_type != reservation['resource_type']:
                raise exceptions.CantUpdateParameter(
                    param='resource_type')
            plugin = self._get_plugin(reservation['resource_type'])
            plugin.update_reservation(reservation['id'], v)

        event = db_api.event_get_first_sorted_by_filters(
            'lease_id',
            'asc',
            {
                'lease_id': lease_id,
                'event_type': 'start_lease'
            }
        )
        if not event:
            raise common_ex.BlazarException(
                'Start lease event not found')
        db_api.event_update(event['id'], {'time': values['start_date']})

        event = db_api.event_get_first_sorted_by_filters(
            'lease_id',
            'asc',
            {
                'lease_id': lease_id,
                'event_type': 'end_lease'
            }
        )
        if not event:
            raise common_ex.BlazarException(
                'End lease event not found')
        db_api.event_update(event['id'], {'time': values['end_date']})

        notifications = ['update']
        self._update_before_end_event(lease, values, notifications,
                                      before_end_date)

        try:
            del values['reservations']
        except KeyError:
            pass
        db_api.lease_update(lease_id, values)

        lease = db_api.lease_get(lease_id)
        self._send_notification(lease, events=notifications)

        return lease

    @status.lease.lease_status(transition=status.lease.DELETING,
                               result_in=(status.lease.ERROR,))
    def delete_lease(self, lease_id):
        lease = self.get_lease(lease_id)

        start_event = db_api.event_get_first_sorted_by_filters(
            'lease_id',
            'asc',
            {
                'lease_id': lease_id,
                'event_type': 'start_lease',
            }
        )
        if not start_event:
            raise common_ex.BlazarException(
                'start_lease event for lease %s not found' % lease_id)

        end_event = db_api.event_get_first_sorted_by_filters(
            'lease_id',
            'asc',
            {
                'lease_id': lease_id,
                'event_type': 'end_lease',
            }
        )
        if not end_event:
            raise common_ex.BlazarException(
                'end_lease event for lease %s not found' % lease_id)

        lease_already_started = start_event['status'] != status.event.UNDONE
        lease_not_started = not lease_already_started
        lease_already_ended = end_event['status'] != status.event.UNDONE
        lease_not_ended = not lease_already_ended

        end_lease = lease_already_started and lease_not_ended

        if end_lease:
            db_api.event_update(end_event['id'],
                                {'status': status.event.IN_PROGRESS})

        reservations = self._reservations_execution_ordered(lease)

        if lease_not_started or lease_not_ended:
            # Only run the on_end enforcement if we're explicitly
            # ending the lease for the first time OR if we're terminating
            # it before the lease ever started. It's important to run
            # on_end in the second case to inform enforcement that the
            # lease is no longer in play.
            allocations = self._existing_allocations(reservations)
            try:
                self.enforcement.on_end(context.current(), lease, allocations)
            except Exception as e:
                LOG.error(e)
        unclean_end = False
        for reservation in self._reservations_execution_ordered(lease):
            if reservation['status'] != status.reservation.DELETED:
                plugin = self._get_plugin(reservation['resource_type'])
                try:
                    plugin.on_end(reservation['resource_id'], lease=lease)
                except (db_ex.BlazarDBException, RuntimeError):
                    LOG.exception("Failed to delete reservation %s",
                                  reservation['id'])
                    unclean_end = True
        if unclean_end:
            raise exceptions.EventError(
                error="Failed to cleanly end lease %(lease_id)s",
                lease_id=lease['id'])

        if end_lease:
            db_api.event_update(end_event['id'],
                                {'status': status.event.DONE})
        db_api.lease_destroy(lease_id)
        self._send_notification(lease, events=['delete'])

    @status.lease.lease_status(
        transition=status.lease.STARTING,
        result_in=(status.lease.ACTIVE, status.lease.ERROR))
    def start_lease(self, lease_id, event_id):
        self._basic_action(lease_id, event_id, 'on_start',
                           status.reservation.ACTIVE)

    @status.lease.lease_status(
        transition=status.lease.TERMINATING,
        result_in=(status.lease.TERMINATED, status.lease.ERROR))
    def end_lease(self, lease_id, event_id):
        lease = self.get_lease(lease_id)
        allocations = self._existing_allocations(lease['reservations'])
        try:
            self.enforcement.on_end(trusts.create_ctx_from_trust(
                lease['trust_id']), lease, allocations)
        except Exception as e:
            LOG.error(e)

        self._basic_action(lease_id, event_id, 'on_end',
                           status.reservation.DELETED)

    def before_end_lease(self, lease_id, event_id):
        self._basic_action(lease_id, event_id, 'before_end')

    def _basic_action(self, lease_id, event_id, action_time,
                      reservation_status=None):
        """Commits basic lease actions such as starting and ending."""
        lease = self.get_lease(lease_id)

        event_status = status.event.DONE
        for reservation in self._reservations_execution_ordered(lease):
            resource_type = reservation['resource_type']
            try:
                if reservation_status is not None:
                    if not status.reservation.is_valid_transition(
                            reservation['status'], reservation_status):
                        raise common_ex.InvalidStatus
                action_fn = self.resource_actions[resource_type][action_time]
                action_fn(reservation['resource_id'], lease=lease)
            except common_ex.BlazarException:
                LOG.exception("Failed to execute action %(action)s "
                              "for lease %(lease)s",
                              {'action': action_time,
                               'lease': lease_id})
                event_status = status.event.ERROR
                db_api.reservation_update(
                    reservation['id'],
                    {'status': status.reservation.ERROR})
            else:
                if reservation_status is not None:
                    db_api.reservation_update(reservation['id'],
                                              {'status': reservation_status})

        db_api.event_update(event_id, {'status': event_status})

        return event_status

    def _reservations_execution_ordered(self, lease):
        """Sort reservations in order of desired execution.

        This is currently hard-coded such that network reservations always
        execute last, because it is harder to tear down a network reservation
        cleanly if there are still running instances related to a physical
        host or instance reservation.
        """
        execution_order = {
            'default': 0,
            'network': 1,
        }

        def _sort_key(res):
            return execution_order.get(
                res['resource_type'], execution_order['default'])

        return sorted(lease['reservations'], key=_sort_key)

    def _create_reservation(self, values):
        resource_type = values['resource_type']
        plugin = self._get_plugin(resource_type)
        if plugin:
            reservation_values = {
                'lease_id': values['lease_id'],
                'resource_type': resource_type,
                'status': status.reservation.PENDING
            }
            reservation = db_api.reservation_create(reservation_values)
<<<<<<< HEAD
            resource_id = self.plugins[resource_type].reserve_resource(
                reservation['id'],
                values
            )
            db_api.reservation_update(reservation['id'],
                                      {'resource_id': resource_id})
        elif resource_type in self.third_party_plugins:
            reservation_values = {
                'lease_id': values['lease_id'],
                'resource_type': resource_type,
                'status': status.reservation.PENDING
            }
            reservation = db_api.reservation_create(reservation_values)
            plugin = self.plugin_manager.get(resource_type)
=======
>>>>>>> 3d1c2106
            resource_id = plugin.reserve_resource(
                reservation['id'],
                values
            )
            db_api.reservation_update(reservation['id'],
                                      {'resource_id': resource_id})
        else:
            raise exceptions.UnsupportedResourceType(
                resource_type=resource_type)

    def _allocation_candidates(self, lease, reservations):
        """Returns dict by resource type of reservation candidates."""
        allocations = {}

        for reservation in reservations:
            res = reservation.copy()
            resource_type = reservation['resource_type']
            res['start_date'] = lease['start_date']
            res['end_date'] = lease['end_date']
            res['project_id'] = lease['project_id']
            if resource_type in self.plugins:
                plugin = self.plugins.get(resource_type)
                candidate_ids = plugin.allocation_candidates(res)
            elif resource_type in self.third_party_plugins:
                plugin = self.third_party_plugins.get(resource_type)
                candidate_ids = plugin.allocation_candidates(res)
            else:
                raise exceptions.UnsupportedResourceType(
                    resource_type=resource_type)
            allocations[resource_type] = [
                plugin.get(cid) for cid in candidate_ids]

        return allocations

    def _existing_allocations(self, reservations):
        allocations = {}

        for reservation in reservations:
            resource_type = reservation['resource_type']
            if resource_type in self.plugins:
                plugin = self.plugins.get(resource_type)
                if not plugin:
                    raise common_ex.BlazarException(
                        f'Invalid plugin names are specified: {resource_type}')
                resource_ids = [
                    x['resource_id'] for x in plugin.list_allocations(
                        dict(reservation_id=reservation['id']))
                    if x['reservations']]
                allocations[resource_type] = [
                    plugin.get(rid) for rid in resource_ids]
            elif resource_type in self.third_party_plugins:
                plugin = self.third_party_plugins.get(resource_type)
                if not plugin:
                    raise common_ex.BlazarException(
                        f'Invalid plugin names are specified: {resource_type}')
                resource_ids = [
                    x['resource_id'] for x in plugin.list_allocations(
                        dict(reservation_id=reservation['id']))
                    if x['reservations']]
                allocations[resource_type] = [
                    plugin.get(rid) for rid in resource_ids]
            else:
                raise exceptions.UnsupportedResourceType(
                    resource_type=resource_type)
        return allocations

    def _send_notification(self, lease, events=[]):
        payload = notification_api.format_lease_payload(lease)

        for event in events:
            notification_api.send_lease_notification({}, payload,
                                                     'lease.%s' % event)

    def _check_date_within_lease_limits(self, date, lease):
        if not lease['start_date'] < date < lease['end_date']:
            raise common_ex.NotAuthorized(
                'Datetime is out of lease limits')

    def _update_before_end_event_date(self, event, before_end_date, lease):
        event['time'] = before_end_date
        if event['time'] < lease['start_date']:
            LOG.warning("Start_date greater than before_end_date. "
                        "Setting before_end_date to %(start_date)s for "
                        "lease %(id_name)s",
                        {'start_date': lease['start_date'],
                         'id_name': lease.get('id', lease.get('name'))})
            event['time'] = lease['start_date']

    def _update_before_end_event(self, old_lease, new_lease,
                                 notifications, before_end_date=None):
        event = db_api.event_get_first_sorted_by_filters(
            'lease_id',
            'asc',
            {
                'lease_id': old_lease['id'],
                'event_type': 'before_end_lease'
            }
        )
        if event:
            # NOTE(casanch1) do nothing if the event does not exist.
            # This is for backward compatibility
            update_values = {}
            if not before_end_date:
                # before_end_date needs to be calculated based on
                # previous delta
                prev_before_end_delta = old_lease['end_date'] - event['time']
                before_end_date = new_lease['end_date'] - prev_before_end_delta

            self._update_before_end_event_date(update_values, before_end_date,
                                               new_lease)
            if event['status'] == status.event.DONE:
                update_values['status'] = status.event.UNDONE
                notifications.append('event.before_end_lease.stop')

            db_api.event_update(event['id'], update_values)


@lru_cache(maxsize=None)
def get_plugins():
    """Return dict of resource-plugin class pairs."""
    config_plugins = CONF.manager.plugins
    plugins = {}

    extension_manager = enabled.EnabledExtensionManager(
        check_func=lambda ext: ext.name in config_plugins,
        namespace='blazar.resource.plugins',
        invoke_on_load=False
    )

    invalid_plugins = (set(config_plugins) -
                       set([ext.name for ext
                            in extension_manager.extensions]))
    if invalid_plugins:
        raise common_ex.BlazarException('Invalid plugin names are '
                                        'specified: %s' % invalid_plugins)

    for ext in extension_manager.extensions:
        try:
            plugin_obj = ext.plugin()
        except Exception as e:
            LOG.warning("Could not load {0} plugin "
                        "for resource type {1} '{2}'".format(
                            ext.name, ext.plugin.resource_type, e))
        else:
            if plugin_obj.resource_type in plugins:
                msg = ("You have provided several plugins for "
                       "one resource type in configuration file. "
                       "Please set one plugin per resource type.")
                raise exceptions.PluginConfigurationError(error=msg)

            plugins[plugin_obj.resource_type] = plugin_obj
    return plugins


@lru_cache(maxsize=None)
def get_third_party_plugins():
    config_plugins = CONF.manager.third_party_plugins
    plugins = {}
    extension_manager = enabled.EnabledExtensionManager(
        check_func=lambda ext: ext.name in config_plugins,
        namespace='blazar.resource.third_party_plugins',
        invoke_on_load=False
    )

    invalid_plugins = (set(config_plugins) -
                       set([ext.name for ext
                            in extension_manager.extensions]))
    if invalid_plugins:
        raise common_ex.BlazarException('Invalid third party plugin names are '
                                        'specified: %s' % invalid_plugins)
    for ext in extension_manager.extensions:
        try:
            plugin_obj = ext.plugin()
        except Exception as e:
            LOG.warning("Could not load {0} plugin "
                        "for resource type {1} '{2}'".format(
                            ext.name, ext.plugin.resource_type, e))
        else:
            if plugin_obj.resource_type in plugins:
                msg = ("You have provided several plugins for "
                       "one resource type in configuration file. "
                       "Please set one plugin per resource type.")
                raise exceptions.PluginConfigurationError(error=msg)
            plugins[plugin_obj.resource_type()] = plugin_obj
    return plugins<|MERGE_RESOLUTION|>--- conflicted
+++ resolved
@@ -79,14 +79,11 @@
         super(ManagerService, self).__init__(target)
         self.plugins = get_plugins()
         self.third_party_plugins = get_third_party_plugins()
-<<<<<<< HEAD
         if self.plugins.keys() & self.third_party_plugins.keys():
             msg = ("You have provided several plugins for "
                    "one resource type in configuration file. "
                    "Please set one plugin per resource type.")
             raise exceptions.PluginConfigurationError(error=msg)
-=======
->>>>>>> 3d1c2106
         self.resource_actions = self._setup_actions()
         self.monitors = monitor.load_monitors(self.plugins) \
             + monitor.load_monitors(self.third_party_plugins)
@@ -454,21 +451,6 @@
     @status.lease.lease_status(
         transition=status.lease.UPDATING,
         result_in=status.lease.STABLE,
-<<<<<<< HEAD
-=======
-        non_fatal_exceptions=[
-            common_ex.InvalidInput,
-            exceptions.InvalidRange,
-            exceptions.MissingParameter,
-            exceptions.MalformedRequirements,
-            exceptions.MalformedParameter,
-            exceptions.NotEnoughHostsAvailable,
-            exceptions.InvalidDate,
-            exceptions.NotEnoughResourcesDefaultProperties,
-            exceptions.NotEnoughNetworksAvailable,
-            exceptions.NotEnoughDevicesAvailable,
-        ]
->>>>>>> 3d1c2106
     )
 
     def update_lease(self, lease_id, values):
@@ -766,7 +748,6 @@
                 'status': status.reservation.PENDING
             }
             reservation = db_api.reservation_create(reservation_values)
-<<<<<<< HEAD
             resource_id = self.plugins[resource_type].reserve_resource(
                 reservation['id'],
                 values
@@ -781,8 +762,6 @@
             }
             reservation = db_api.reservation_create(reservation_values)
             plugin = self.plugin_manager.get(resource_type)
-=======
->>>>>>> 3d1c2106
             resource_id = plugin.reserve_resource(
                 reservation['id'],
                 values
