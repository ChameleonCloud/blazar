# Copyright (c) 2013 Mirantis Inc.
#
# Licensed under the Apache License, Version 2.0 (the "License");
# you may not use this file except in compliance with the License.
# You may obtain a copy of the License at
#
#    http://www.apache.org/licenses/LICENSE-2.0
#
# Unless required by applicable law or agreed to in writing, software
# distributed under the License is distributed on an "AS IS" BASIS,
# WITHOUT WARRANTIES OR CONDITIONS OF ANY KIND, either express or
# implied.
# See the License for the specific language governing permissions and
# limitations under the License.

import datetime

from functools import lru_cache

import eventlet
from oslo_config import cfg
from oslo_log import log as logging
from oslo_utils.excutils import save_and_reraise_exception
from oslo_service import periodic_task
from stevedore import enabled

from blazar import context
from blazar.db import api as db_api
from blazar.db import exceptions as db_ex
from blazar import enforcement
from blazar import exceptions as common_ex
from blazar import manager
from blazar.manager import exceptions
from blazar import monitor
from blazar.notification import api as notification_api
from blazar import status
from blazar.utils import service as service_utils
from blazar.utils import trusts
from collections import defaultdict

manager_opts = [
    cfg.ListOpt('plugins',
                default=['dummy.vm.plugin'],
                help='All plugins to use (one for every resource type to '
                     'support.)'),
    cfg.ListOpt('third_party_plugins',
                default=[],
                help='All third party plugins to use'),
    cfg.IntOpt('minutes_before_end_lease',
               default=60,
               min=0,
               help='Minutes prior to the end of a lease in which actions '
                    'like notification and snapshot are taken. If this is '
                    'set to 0, then these actions are not taken.'),
    cfg.IntOpt('event_max_retries',
               default=1,
               min=0,
               max=50,
               help='Number of times to retry an event action.')
]

CONF = cfg.CONF
CONF.register_opts(manager_opts, 'manager')
LOG = logging.getLogger(__name__)

LEASE_DATE_FORMAT = "%Y-%m-%d %H:%M"

EVENT_INTERVAL = 10


class PeriodicTaskManager(periodic_task.PeriodicTasks):
    def __init__(self):
        super(PeriodicTaskManager, self).__init__(CONF)

    def periodic_tasks(self, context, raise_on_error=False):
        """Tasks to be run at a periodic interval."""
        return self.run_periodic_tasks(context, raise_on_error=raise_on_error)


class ManagerService(service_utils.RPCServer):
    """Service class for the blazar-manager service.

    Responsible for working with Blazar DB, scheduling logic, running events,
    working with plugins, etc.
    """

    def __init__(self):
        target = manager.get_target()
        super(ManagerService, self).__init__(target)
        self.plugins = get_plugins()
        self.third_party_plugins = get_third_party_plugins()
        if self.plugins.keys() & self.third_party_plugins.keys():
            msg = ("You have provided several plugins for "
                   "one resource type in configuration file. "
                   "Please set one plugin per resource type.")
            raise exceptions.PluginConfigurationError(error=msg)
        self.resource_actions = self._setup_actions()
        self.monitors = monitor.load_monitors(self.plugins) \
            + monitor.load_monitors(self.third_party_plugins)
        self.enforcement = enforcement.UsageEnforcement()
<<<<<<< HEAD
=======
        self.placement_client = placement.BlazarPlacementClient()
        self.periodic_task_manager = PeriodicTaskManager()
>>>>>>> dac64f48

    def start(self):
        super(ManagerService, self).start()
        # NOTE(jakecoll): stop_on_exception=False was added because database
        # exceptions would prevent threads from being scheduled again.
        # TODO(jakecoll): Find a way to test this.
        self.tg.add_timer_args(EVENT_INTERVAL, self._process_events,
                               stop_on_exception=False)
        for m in self.monitors:
            m.start_monitoring()

        for plugin in self.plugins.values():
            if hasattr(plugin, "periodic_tasks"):
                for task in plugin.periodic_tasks:
                    self.periodic_task_manager.add_periodic_task(task)

        self.tg.add_dynamic_timer(self.periodic_tasks)

    def _setup_actions(self):
        """Setup actions for each resource type supported.

        BasePlugin interface provides only on_start and on_end behaviour now.
        If there are some configs needed by plugin, they should be returned
        from get_plugin_opts method. These flags are registered in
        [resource_type] group of configuration file.
        """
        actions = {}

        for resource_type, plugin in self.plugins.items():
            plugin = self.plugins[resource_type]
            CONF.register_opts(plugin.get_plugin_opts(), group=resource_type)

            actions[resource_type] = {}
            actions[resource_type]['on_start'] = plugin.on_start
            actions[resource_type]['on_end'] = plugin.on_end
            actions[resource_type]['before_end'] = plugin.before_end
            plugin.setup(None)
        for resource_type, plugin in self.third_party_plugins.items():
            actions[resource_type] = {}
            actions[resource_type]['on_start'] = plugin.on_start
            actions[resource_type]['on_end'] = plugin.on_end
            actions[resource_type]['before_end'] = plugin.before_end
        return actions

    @service_utils.with_empty_context
    def _process_events_concurrently(self, events):
        if not events:
            return

        LOG.info("Trying to execute events: %s", events)
        event_threads = {}
        for event in events:
            if not status.LeaseStatus.is_stable(event['lease_id']):
                LOG.info("Skip event %s because the status of the lease %s "
                         "is still transitional", event, event['lease_id'])
                continue
            db_api.event_update(event['id'],
                                {'status': status.event.IN_PROGRESS})
            try:
                event_thread = eventlet.spawn(
                    service_utils.with_empty_context(self._exec_event),
                    event)
                event_threads[event['id']] = event_thread
            except Exception:
                db_api.event_update(event['id'],
                                    {'status': status.event.ERROR})
                LOG.exception('Error occurred while spawning event %s.',
                              event['id'])

        for event_id, event_thread in event_threads.items():
            try:
                event_thread.wait()
            except Exception:
                db_api.event_update(event_id,
                                    {'status': status.event.ERROR})
                LOG.exception('Error occurred while handling event %s.',
                              event_id)

    def _select_for_execution(self, events):
        """Selects the first events that can be safely executed concurrently.

        Events are selected to be executed concurrently if they are of the same
        type, while keeping strict time ordering and the following priority of
        event types: before_end_lease, end_lease, and start_lease (except for
        before_end_lease events where there is a start_lease event for the same
        lease at the same time).

        We ensure that:

        - the before_end_lease event of a lease is executed after the
          start_lease event and before the end_lease event of the same lease,
        - for two reservations using the same hosts back to back, the end_lease
          event is executed before the start_lease event.
        """
        if not events:
            return []

        events_by_lease = defaultdict(list)
        events_by_type = defaultdict(list)

        first_events = [e for e in events if e['time'] == events[0]['time']]
        for e in first_events:
            events_by_lease[e['lease_id']].append(e)
            events_by_type[e['event_type']].append(e)

        # If there is a start_lease event for the same lease, we run it first.
        deferred_before_end_events = []
        deferred_end_events = []
        for start_event in events_by_type['start_lease']:
            for e in events_by_lease[start_event['lease_id']]:
                if e['event_type'] == 'before_end_lease':
                    events_by_type['before_end_lease'].remove(e)
                    deferred_before_end_events.append(e)
                elif e['event_type'] == 'end_lease':
                    events_by_type['end_lease'].remove(e)
                    deferred_end_events.append(e)

        later_events = [e for e in events if e not in first_events]

        return [
            events_by_type['before_end_lease'],
            events_by_type['end_lease'],
            events_by_type['start_lease'],
            deferred_before_end_events,
            deferred_end_events,
            later_events,
        ]

    def _process_events(self):
        """Tries to execute events.

        If there is any event in Blazar DB to be executed, do it and change its
        status to 'DONE'. Events are executed concurrently if possible.
        """
        LOG.debug('Trying to get events from DB.')
        events = db_api.event_get_all_sorted_by_filters(
            sort_key='time',
            sort_dir='asc',
            filters={'status': status.event.UNDONE,
                     'time': {'op': 'le',
                              'border': datetime.datetime.utcnow()}}
        )
        for batch in self._select_for_execution(events):
            self._process_events_concurrently(batch)

    def _exec_event(self, event):
        """Execute an event function"""
        event_fn = getattr(self, event['event_type'], None)
        if event_fn is None:
            raise exceptions.EventError(
                error='Event type %s is not supported'
                      % event['event_type'])
        try:
            event_fn(lease_id=event['lease_id'], event_id=event['id'])
        except common_ex.InvalidStatus:
            now = datetime.datetime.utcnow()
            if now < event['time'] + datetime.timedelta(
                    seconds=CONF.manager.event_max_retries * 10):
                # Set the event status UNDONE for retrying the event
                db_api.event_update(event['id'],
                                    {'status': status.event.UNDONE})
            else:
                db_api.event_update(event['id'],
                                    {'status': status.event.ERROR})
                LOG.exception('Error occurred while handling %s event for '
                              'lease %s.', event['event_type'],
                              event['lease_id'])
        except Exception:
            db_api.event_update(event['id'],
                                {'status': status.event.ERROR})
            LOG.exception('Error occurred while handling %s event for '
                          'lease %s.', event['event_type'], event['lease_id'])
        else:
            lease = db_api.lease_get(event['lease_id'])
            self._send_notification(
                lease, events=['event.%s' % event['event_type']])

    def _date_from_string(self, date_string, date_format=LEASE_DATE_FORMAT):
        try:
            date = datetime.datetime.strptime(date_string, date_format)
        except ValueError:
            raise exceptions.InvalidDate(date=date_string,
                                         date_format=date_format)
        return date

    def _parse_lease_dates(self, start_date, end_date):
        now = datetime.datetime.utcnow()
        now = datetime.datetime(now.year,
                                now.month,
                                now.day,
                                now.hour,
                                now.minute)
        if start_date == 'now':
            start_date = now
        else:
            start_date = self._date_from_string(start_date)

        if end_date == 'now':
            end_date = now
        else:
            end_date = self._date_from_string(end_date)

        return start_date, end_date, now

    def _check_for_invalid_date_inputs(self, lease, values, now):
        if (lease['start_date'] < now and
                values['start_date'] != lease['start_date']):
            raise common_ex.InvalidInput(
                'Cannot modify the start date of already started leases')

        if (lease['start_date'] > now and
                values['start_date'] < now):
            raise common_ex.InvalidInput(
                'Start date must be later than current date')

        if lease['end_date'] < now:
            raise common_ex.InvalidInput(
                'Terminated leases can only be renamed')

        if (values['end_date'] < now or
           values['end_date'] < values['start_date']):
            raise common_ex.InvalidInput(
                'End date must be later than current and start date')

    def _get_plugin(self, resource_type):
        return self.plugins.get(
            resource_type, self.third_party_plugins.get(resource_type, None))

    def validate_params(self, values, required_params):
        if isinstance(required_params, list):
            required_params = set(required_params)
        missing_attr = required_params - set(values.keys())
        if missing_attr:
            raise exceptions.MissingParameter(param=', '.join(missing_attr))

    def get_lease(self, lease_id):
        return db_api.lease_get(lease_id)

    def list_leases(self, project_id=None, query=None):
        return db_api.lease_list(project_id)

    def create_lease(self, lease_values):
        """Create a lease with reservations.

        Return either the model of created lease or None if any error.
        """
        lease_values['status'] = status.lease.CREATING

        try:
            trust_id = lease_values.pop('trust_id')
        except KeyError:
            raise exceptions.MissingTrustId()

        self.validate_params(lease_values, ['name', 'start_date', 'end_date'])

        # Remove and keep event and reservation values
        events = lease_values.pop("events", [])
        reservations = lease_values.pop("reservations", [])
        for res in reservations:
            self.validate_params(res, ['resource_type'])

        # Create the lease without the reservations
        start_date, end_date, now = self._parse_lease_dates(
            lease_values['start_date'], lease_values['end_date'])

        if start_date < now:
            raise common_ex.InvalidInput(
                'Start date must be later than current date')

        if end_date <= start_date:
            raise common_ex.InvalidInput(
                'End date must be later than start date.')

        with trusts.create_ctx_from_trust(trust_id) as ctx:
            # NOTE(priteau): We should not get user_id from ctx, because we are
            # in the context of the trustee (blazar user).
            # lease_values['user_id'] is set in blazar/api/v1/service.py
            lease_values['project_id'] = ctx.project_id
            lease_values['start_date'] = start_date
            lease_values['end_date'] = end_date

            allocations = self._allocation_candidates(
                lease_values, reservations)
            try:
                self.enforcement.check_create(
                    context.current(), lease_values, reservations, allocations)
            except common_ex.NotAuthorized as e:
                LOG.error("Enforcement checks failed. %s", str(e))
                raise common_ex.NotAuthorized(e)

            events.append({'event_type': 'start_lease',
                           'time': start_date,
                           'status': status.event.UNDONE})
            events.append({'event_type': 'end_lease',
                           'time': end_date,
                           'status': status.event.UNDONE})

            before_end_date = lease_values.get('before_end_date', None)
            if before_end_date:
                # incoming param. Validation check
                try:
                    before_end_date = self._date_from_string(
                        before_end_date)
                    self._check_date_within_lease_limits(before_end_date,
                                                         lease_values)
                except common_ex.BlazarException as e:
                    LOG.error("Invalid before_end_date param. %s", str(e))
                    raise e
            elif CONF.manager.minutes_before_end_lease > 0:
                delta = datetime.timedelta(
                    minutes=CONF.manager.minutes_before_end_lease)
                before_end_date = lease_values['end_date'] - delta

            if before_end_date:
                event = {'event_type': 'before_end_lease',
                         'status': status.event.UNDONE}
                events.append(event)
                self._update_before_end_event_date(event, before_end_date,
                                                   lease_values)

            try:
                if trust_id:
                    lease_values.update({'trust_id': trust_id})
                lease = db_api.lease_create(lease_values)
                lease_id = lease['id']
            except db_ex.BlazarDBDuplicateEntry:
                LOG.exception('Cannot create a lease - duplicated lease name')
                raise exceptions.LeaseNameAlreadyExists(
                    name=lease_values['name'])
            except db_ex.BlazarDBException:
                with save_and_reraise_exception():
                    LOG.exception('Cannot create a lease')
            else:
                try:
                    for reservation in reservations:
                        reservation['lease_id'] = lease['id']
                        reservation['start_date'] = lease['start_date']
                        reservation['end_date'] = lease['end_date']
                        reservation['project_id'] = lease['project_id']
                        self._create_reservation(reservation)
                except Exception:
                    with save_and_reraise_exception():
                        LOG.exception("Failed to create reservation for a "
                                      "lease. Rollback the lease and "
                                      "associated reservations")
                        db_api.lease_destroy(lease_id)

                try:
                    for event in events:
                        event['lease_id'] = lease['id']
                        db_api.event_create(event)
                except (exceptions.UnsupportedResourceType,
                        common_ex.BlazarException):
                    with save_and_reraise_exception():
                        LOG.exception("Failed to create event for a lease. "
                                      "Rollback the lease and associated "
                                      "reservations")
                        db_api.lease_destroy(lease_id)

                else:
                    db_api.lease_update(
                        lease_id,
                        {'status': status.lease.PENDING})
                    lease = db_api.lease_get(lease_id)
                    self._send_notification(lease, events=['create'])
                    return lease

    def _add_resource_type(self, reservations, existing_reservations):
        rsvns_by_id = {}

        for r in existing_reservations:
            rsvns_by_id[r['id']] = r
        for r in reservations:
            if 'resource_type' not in r:
                r['resource_type'] = rsvns_by_id[r['id']]['resource_type']

        return reservations

    @status.lease.lease_status(
        transition=status.lease.UPDATING,
        result_in=status.lease.STABLE,
<<<<<<< HEAD
=======
        non_fatal_exceptions=[
            common_ex.InvalidInput,
            exceptions.InvalidRange,
            exceptions.MissingParameter,
            exceptions.MalformedRequirements,
            exceptions.MalformedParameter,
            exceptions.NotEnoughResourcesAvailable,
            exceptions.InvalidDate,
            exceptions.CantUpdateParameter,
            exceptions.InvalidPeriod,
        ]
>>>>>>> dac64f48
    )
    def update_lease(self, lease_id, values):
        if not values:
            return db_api.lease_get(lease_id)

        if len(values) == 1 and 'name' in values:
            db_api.lease_update(lease_id, values)
            return db_api.lease_get(lease_id)

        lease = db_api.lease_get(lease_id)
        start_date = values.get(
            'start_date',
            datetime.datetime.strftime(lease['start_date'], LEASE_DATE_FORMAT))
        end_date = values.get(
            'end_date',
            datetime.datetime.strftime(lease['end_date'], LEASE_DATE_FORMAT))
        before_end_date = values.get('before_end_date', None)

        start_date, end_date, now = self._parse_lease_dates(start_date,
                                                            end_date)
        values['start_date'] = start_date
        values['end_date'] = end_date

        self._check_for_invalid_date_inputs(lease, values, now)

        if before_end_date:
            try:
                before_end_date = self._date_from_string(before_end_date)
                self._check_date_within_lease_limits(before_end_date,
                                                     values)
            except common_ex.BlazarException as e:
                LOG.error("Invalid before_end_date param. %s", str(e))
                raise e

        # TODO(frossigneux) rollback if an exception is raised
        reservations = values.get('reservations', [])
        existing_reservations = (
            db_api.reservation_get_all_by_lease_id(lease_id))
        try:
            invalid_ids = set([r['id'] for r in reservations]).difference(
                [r['id'] for r in existing_reservations])
        except KeyError:
            raise exceptions.MissingParameter(param='reservation ID')

        if invalid_ids:
            raise common_ex.InvalidInput(
                'Please enter valid reservation IDs. Invalid reservation '
                'IDs are: %s' % ','.join([str(id) for id in invalid_ids]))

<<<<<<< HEAD
        for r in (reservations + existing_reservations):
            if not self._get_plugin(r['resource_type']):
                raise exceptions.CantUpdateParameter(param='resource_type')
=======
        reservations = self._add_resource_type(
            reservations, existing_reservations)

        try:
            [
                self.plugins[r['resource_type']] for r
                in (reservations + existing_reservations)]
        except KeyError:
            raise exceptions.CantUpdateParameter(param='resource_type')
>>>>>>> dac64f48

        existing_allocs = self._existing_allocations(existing_reservations)

        if reservations:
            new_reservations = reservations
            values["project_id"] = lease["project_id"]
            new_allocs = self._allocation_candidates(values,
                                                     new_reservations)
        else:
            # User is not updating reservation parameters, e.g., is only
            # adjusting lease start/end dates.
            new_reservations = existing_reservations
            new_allocs = existing_allocs

        try:
            self.enforcement.check_update(context.current(), lease, values,
                                          existing_allocs, new_allocs,
                                          existing_reservations,
                                          new_reservations)
        except common_ex.NotAuthorized as e:
            LOG.error("Enforcement checks failed. %s", str(e))
            raise common_ex.NotAuthorized(e)

        # TODO(frossigneux) rollback if an exception is raised
        for reservation in existing_reservations:
            v = {}
            v['start_date'] = values['start_date']
            v['end_date'] = values['end_date']
            try:
                v.update([r for r in reservations
                          if r['id'] == reservation['id']].pop())
            except IndexError:
                pass
            resource_type = v.get('resource_type',
                                  reservation['resource_type'])

            if resource_type != reservation['resource_type']:
                raise exceptions.CantUpdateParameter(
                    param='resource_type')
            plugin = self._get_plugin(reservation['resource_type'])
            plugin.update_reservation(reservation['id'], v)

        event = db_api.event_get_first_sorted_by_filters(
            'lease_id',
            'asc',
            {
                'lease_id': lease_id,
                'event_type': 'start_lease'
            }
        )
        if not event:
            raise common_ex.BlazarException(
                'Start lease event not found')
        db_api.event_update(event['id'], {'time': values['start_date']})

        event = db_api.event_get_first_sorted_by_filters(
            'lease_id',
            'asc',
            {
                'lease_id': lease_id,
                'event_type': 'end_lease'
            }
        )
        if not event:
            raise common_ex.BlazarException(
                'End lease event not found')
        db_api.event_update(event['id'], {'time': values['end_date']})

        notifications = ['update']
        self._update_before_end_event(lease, values, notifications,
                                      before_end_date)

        try:
            del values['reservations']
        except KeyError:
            pass
        db_api.lease_update(lease_id, values)

        lease = db_api.lease_get(lease_id)
        self._send_notification(lease, events=notifications)

        return lease

    @status.lease.lease_status(transition=status.lease.DELETING,
                               result_in=(status.lease.ERROR,))
    def delete_lease(self, lease_id):
        lease = self.get_lease(lease_id)

        start_event = db_api.event_get_first_sorted_by_filters(
            'lease_id',
            'asc',
            {
                'lease_id': lease_id,
                'event_type': 'start_lease',
            }
        )
        if not start_event:
            raise common_ex.BlazarException(
                'start_lease event for lease %s not found' % lease_id)

        end_event = db_api.event_get_first_sorted_by_filters(
            'lease_id',
            'asc',
            {
                'lease_id': lease_id,
                'event_type': 'end_lease',
            }
        )
        if not end_event:
            raise common_ex.BlazarException(
                'end_lease event for lease %s not found' % lease_id)

        lease_already_started = start_event['status'] != status.event.UNDONE
        lease_not_started = not lease_already_started
        lease_already_ended = end_event['status'] != status.event.UNDONE
        lease_not_ended = not lease_already_ended

        end_lease = lease_already_started and lease_not_ended

        if end_lease:
            db_api.event_update(end_event['id'],
                                {'status': status.event.IN_PROGRESS})

        reservations = self._reservations_execution_ordered(lease)

        if lease_not_started or lease_not_ended:
            # Only run the on_end enforcement if we're explicitly
            # ending the lease for the first time OR if we're terminating
            # it before the lease ever started. It's important to run
            # on_end in the second case to inform enforcement that the
            # lease is no longer in play.
            allocations = self._existing_allocations(reservations)
            try:
                self.enforcement.on_end(context.current(), lease, allocations)
            except Exception as e:
                LOG.error(e)
        unclean_end = False
        for reservation in self._reservations_execution_ordered(lease):
            if reservation['status'] != status.reservation.DELETED:
                plugin = self._get_plugin(reservation['resource_type'])
                try:
                    plugin.on_end(reservation['resource_id'], lease=lease)
                except (db_ex.BlazarDBException, RuntimeError):
                    LOG.exception("Failed to delete reservation %s",
                                  reservation['id'])
                    unclean_end = True
        if unclean_end:
            raise exceptions.EventError(
                error="Failed to cleanly end lease %(lease_id)s",
                lease_id=lease['id'])

        if end_lease:
            db_api.event_update(end_event['id'],
                                {'status': status.event.DONE})
        db_api.lease_destroy(lease_id)
        self._send_notification(lease, events=['delete'])

    @status.lease.lease_status(
        transition=status.lease.STARTING,
        result_in=(status.lease.ACTIVE, status.lease.ERROR))
    def start_lease(self, lease_id, event_id):
        self._basic_action(lease_id, event_id, 'on_start',
                           status.reservation.ACTIVE)

    @status.lease.lease_status(
        transition=status.lease.TERMINATING,
        result_in=(status.lease.TERMINATED, status.lease.ERROR))
    def end_lease(self, lease_id, event_id):
        lease = self.get_lease(lease_id)
        allocations = self._existing_allocations(lease['reservations'])
        try:
            self.enforcement.on_end(trusts.create_ctx_from_trust(
                lease['trust_id']), lease, allocations)
        except Exception as e:
            LOG.error(e)

        self._basic_action(lease_id, event_id, 'on_end',
                           status.reservation.DELETED)

    def before_end_lease(self, lease_id, event_id):
        self._basic_action(lease_id, event_id, 'before_end')

    def _basic_action(self, lease_id, event_id, action_time,
                      reservation_status=None):
        """Commits basic lease actions such as starting and ending."""
        lease = self.get_lease(lease_id)

        event_status = status.event.DONE
        for reservation in self._reservations_execution_ordered(lease):
            resource_type = reservation['resource_type']
            try:
                if reservation_status is not None:
                    if not status.reservation.is_valid_transition(
                            reservation['status'], reservation_status):
                        raise common_ex.InvalidStatus
                action_fn = self.resource_actions[resource_type][action_time]
                action_fn(reservation['resource_id'], lease=lease)
            except common_ex.BlazarException:
                LOG.exception("Failed to execute action %(action)s "
                              "for lease %(lease)s",
                              {'action': action_time,
                               'lease': lease_id})
                event_status = status.event.ERROR
                db_api.reservation_update(
                    reservation['id'],
                    {'status': status.reservation.ERROR})
            else:
                if reservation_status is not None:
                    db_api.reservation_update(reservation['id'],
                                              {'status': reservation_status})

        db_api.event_update(event_id, {'status': event_status})

        return event_status

    def _reservations_execution_ordered(self, lease):
        """Sort reservations in order of desired execution.

        This is currently hard-coded such that network reservations always
        execute last, because it is harder to tear down a network reservation
        cleanly if there are still running instances related to a physical
        host or instance reservation.
        """
        execution_order = {
            'default': 0,
            'network': 1,
        }

        def _sort_key(res):
            return execution_order.get(
                res['resource_type'], execution_order['default'])

        return sorted(lease['reservations'], key=_sort_key)

    def _create_reservation(self, values):
        resource_type = values['resource_type']
        plugin = self._get_plugin(resource_type)
        if plugin:
            reservation_values = {
                'lease_id': values['lease_id'],
                'resource_type': resource_type,
                'status': status.reservation.PENDING
            }
            reservation = db_api.reservation_create(reservation_values)
            resource_id = plugin.reserve_resource(
                reservation['id'],
                values
            )
            db_api.reservation_update(reservation['id'],
                                      {'resource_id': resource_id})
        elif resource_type in self.third_party_plugins:
            reservation_values = {
                'lease_id': values['lease_id'],
                'resource_type': resource_type,
                'status': status.reservation.PENDING
            }
            reservation = db_api.reservation_create(reservation_values)
            plugin = self.plugin_manager.get(resource_type)
            resource_id = plugin.reserve_resource(
                reservation['id'],
                values
            )
            db_api.reservation_update(reservation['id'],
                                      {'resource_id': resource_id})
        else:
            raise exceptions.UnsupportedResourceType(
                resource_type=resource_type)

    def _allocation_candidates(self, lease, reservations):
        """Returns dict by resource type of reservation candidates."""
        allocations = {}

        for reservation in reservations:
            res = reservation.copy()
            resource_type = reservation['resource_type']
            res['start_date'] = lease['start_date']
            res['end_date'] = lease['end_date']
            res['project_id'] = lease['project_id']
            if resource_type in self.plugins:
                plugin = self.plugins.get(resource_type)
                candidate_ids = plugin.allocation_candidates(res)
            elif resource_type in self.third_party_plugins:
                plugin = self.third_party_plugins.get(resource_type)
                candidate_ids = plugin.allocation_candidates(res)
            else:
                raise exceptions.UnsupportedResourceType(
                    resource_type=resource_type)
            allocations[resource_type] = [
                plugin.get(cid) for cid in candidate_ids]

        return allocations

    def _existing_allocations(self, reservations):
        allocations = {}

        for reservation in reservations:
            resource_type = reservation['resource_type']
            if resource_type in self.plugins:
                plugin = self.plugins.get(resource_type)
                if not plugin:
                    raise common_ex.BlazarException(
                        f'Invalid plugin names are specified: {resource_type}')
                resource_ids = [
                    x['resource_id'] for x in plugin.list_allocations(
                        dict(reservation_id=reservation['id']))
                    if x['reservations']]
                allocations[resource_type] = [
                    plugin.get(rid) for rid in resource_ids]
            elif resource_type in self.third_party_plugins:
                plugin = self.third_party_plugins.get(resource_type)
                if not plugin:
                    raise common_ex.BlazarException(
                        f'Invalid plugin names are specified: {resource_type}')
                resource_ids = [
                    x['resource_id'] for x in plugin.list_allocations(
                        dict(reservation_id=reservation['id']))
                    if x['reservations']]
                allocations[resource_type] = [
                    plugin.get(rid) for rid in resource_ids]
            else:
                raise exceptions.UnsupportedResourceType(
                    resource_type=resource_type)
        return allocations

    def _send_notification(self, lease, events=[]):
        payload = notification_api.format_lease_payload(lease)

        for event in events:
            notification_api.send_lease_notification({}, payload,
                                                     'lease.%s' % event)

    def _check_date_within_lease_limits(self, date, lease):
        if not lease['start_date'] < date < lease['end_date']:
            raise common_ex.NotAuthorized(
                'Datetime is out of lease limits')

    def _update_before_end_event_date(self, event, before_end_date, lease):
        event['time'] = before_end_date
        if event['time'] < lease['start_date']:
            LOG.warning("Start_date greater than before_end_date. "
                        "Setting before_end_date to %(start_date)s for "
                        "lease %(id_name)s",
                        {'start_date': lease['start_date'],
                         'id_name': lease.get('id', lease.get('name'))})
            event['time'] = lease['start_date']

    def _update_before_end_event(self, old_lease, new_lease,
                                 notifications, before_end_date=None):
        event = db_api.event_get_first_sorted_by_filters(
            'lease_id',
            'asc',
            {
                'lease_id': old_lease['id'],
                'event_type': 'before_end_lease'
            }
        )
        if event:
            # NOTE(casanch1) do nothing if the event does not exist.
            # This is for backward compatibility
            update_values = {}
            if not before_end_date:
                # before_end_date needs to be calculated based on
                # previous delta
                prev_before_end_delta = old_lease['end_date'] - event['time']
                before_end_date = new_lease['end_date'] - prev_before_end_delta

            self._update_before_end_event_date(update_values, before_end_date,
                                               new_lease)
            if event['status'] == status.event.DONE:
                update_values['status'] = status.event.UNDONE
                notifications.append('event.before_end_lease.stop')

            db_api.event_update(event['id'], update_values)

    def periodic_tasks(self, raise_on_error=False):
        """Tasks to be run at a periodic interval."""
        ctxt = context.admin()
        return self.periodic_task_manager.periodic_tasks(
            ctxt, raise_on_error=raise_on_error
        )


@lru_cache(maxsize=None)
def get_plugins():
    """Return dict of resource-plugin class pairs."""
    config_plugins = CONF.manager.plugins
    plugins = {}

    extension_manager = enabled.EnabledExtensionManager(
        check_func=lambda ext: ext.name in config_plugins,
        namespace='blazar.resource.plugins',
        invoke_on_load=False
    )

    invalid_plugins = (set(config_plugins) -
                       set([ext.name for ext
                            in extension_manager.extensions]))
    if invalid_plugins:
        raise common_ex.BlazarException('Invalid plugin names are '
                                        'specified: %s' % invalid_plugins)

    for ext in extension_manager.extensions:
        try:
            plugin_obj = ext.plugin()
        except Exception as e:
            LOG.warning("Could not load {0} plugin "
                        "for resource type {1} '{2}'".format(
                            ext.name, ext.plugin.resource_type, e))
        else:
            if plugin_obj.resource_type in plugins:
                msg = ("You have provided several plugins for "
                       "one resource type in configuration file. "
                       "Please set one plugin per resource type.")
                raise exceptions.PluginConfigurationError(error=msg)

            plugins[plugin_obj.resource_type] = plugin_obj
    return plugins


@lru_cache(maxsize=None)
def get_third_party_plugins():
    config_plugins = CONF.manager.third_party_plugins
    plugins = {}
    extension_manager = enabled.EnabledExtensionManager(
        check_func=lambda ext: ext.name in config_plugins,
        namespace='blazar.resource.third_party_plugins',
        invoke_on_load=False
    )

    invalid_plugins = (set(config_plugins) -
                       set([ext.name for ext
                            in extension_manager.extensions]))
    if invalid_plugins:
        raise common_ex.BlazarException('Invalid third party plugin names are '
                                        'specified: %s' % invalid_plugins)
    for ext in extension_manager.extensions:
        try:
            plugin_obj = ext.plugin()
        except Exception as e:
            LOG.warning("Could not load {0} plugin "
                        "for resource type {1} '{2}'".format(
                            ext.name, ext.plugin.resource_type, e))
        else:
            if plugin_obj.resource_type in plugins:
                msg = ("You have provided several plugins for "
                       "one resource type in configuration file. "
                       "Please set one plugin per resource type.")
                raise exceptions.PluginConfigurationError(error=msg)
            plugins[plugin_obj.resource_type()] = plugin_obj
    return plugins<|MERGE_RESOLUTION|>--- conflicted
+++ resolved
@@ -98,11 +98,8 @@
         self.monitors = monitor.load_monitors(self.plugins) \
             + monitor.load_monitors(self.third_party_plugins)
         self.enforcement = enforcement.UsageEnforcement()
-<<<<<<< HEAD
-=======
         self.placement_client = placement.BlazarPlacementClient()
         self.periodic_task_manager = PeriodicTaskManager()
->>>>>>> dac64f48
 
     def start(self):
         super(ManagerService, self).start()
@@ -484,8 +481,6 @@
     @status.lease.lease_status(
         transition=status.lease.UPDATING,
         result_in=status.lease.STABLE,
-<<<<<<< HEAD
-=======
         non_fatal_exceptions=[
             common_ex.InvalidInput,
             exceptions.InvalidRange,
@@ -497,7 +492,6 @@
             exceptions.CantUpdateParameter,
             exceptions.InvalidPeriod,
         ]
->>>>>>> dac64f48
     )
     def update_lease(self, lease_id, values):
         if not values:
@@ -547,21 +541,9 @@
                 'Please enter valid reservation IDs. Invalid reservation '
                 'IDs are: %s' % ','.join([str(id) for id in invalid_ids]))
 
-<<<<<<< HEAD
         for r in (reservations + existing_reservations):
             if not self._get_plugin(r['resource_type']):
                 raise exceptions.CantUpdateParameter(param='resource_type')
-=======
-        reservations = self._add_resource_type(
-            reservations, existing_reservations)
-
-        try:
-            [
-                self.plugins[r['resource_type']] for r
-                in (reservations + existing_reservations)]
-        except KeyError:
-            raise exceptions.CantUpdateParameter(param='resource_type')
->>>>>>> dac64f48
 
         existing_allocs = self._existing_allocations(existing_reservations)
 
