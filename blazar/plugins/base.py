# Copyright (c) 2013 Mirantis Inc.
#
# Licensed under the Apache License, Version 2.0 (the "License");
# you may not use this file except in compliance with the License.
# You may obtain a copy of the License at
#
#    http://www.apache.org/licenses/LICENSE-2.0
#
# Unless required by applicable law or agreed to in writing, software
# distributed under the License is distributed on an "AS IS" BASIS,
# WITHOUT WARRANTIES OR CONDITIONS OF ANY KIND, either express or
# implied.
# See the License for the specific language governing permissions and
# limitations under the License.

import abc
import collections

from blazar import context
from blazar import policy
from blazar.db import api as db_api
from blazar.db import utils as db_utils
from blazar.utils.openstack import keystone
from oslo_config import cfg
from oslo_log import log as logging

LOG = logging.getLogger(__name__)
CONF = cfg.CONF


class BasePlugin(object, metaclass=abc.ABCMeta):

    resource_type = 'none'
    title = None
    description = None
    monitor = None
    query_options = None

    def get_plugin_opts(self):
        """Plugin can expose some options that should be specified in conf file

        For example:

            def get_plugin_opts(self):
            return [
                cfg.StrOpt('mandatory-conf', required=True),
                cfg.StrOpt('optional_conf', default="42"),
            ]
        """
        return []

    def setup(self, conf):
        """Plugin initialization

        :param conf: plugin-specific configurations
        """
        pass

    def to_dict(self):
        return {
            'resource_type': self.resource_type,
            'title': self.title,
            'description': self.description,
        }

    @abc.abstractmethod
    def get(self, resource_id):
        """Get resource by id"""
        pass

    @abc.abstractmethod
    def reserve_resource(self, reservation_id, values):
        """Reserve resource."""
        pass

    @abc.abstractmethod
    def list_allocations(self, query, detail=False):
        """List resource allocations."""
        pass

    @abc.abstractmethod
    def query_allocations(self, resource_id_list, lease_id=None,
                          reservation_id=None):
        """List resource allocations."""
        pass

    @abc.abstractmethod
    def allocation_candidates(self, lease_values):
        """Get candidates for reservation allocation."""
        pass

    @abc.abstractmethod
    def update_reservation(self, reservation_id, values):
        """Update reservation."""
        pass

    @abc.abstractmethod
    def on_end(self, resource_id, lease=None):
        """Delete resource."""
        pass

    @abc.abstractmethod
    def on_start(self, resource_id, lease=None):
        """Wake up resource."""
        pass

    def list_resource_properties(self, query):
        detail = False if not query else query.get('detail', False)
        all_properties = False if not query else query.get('all', False)
        resource_properties = collections.defaultdict(list)
        is_property_unique = {}

<<<<<<< HEAD
        include_private = all_properties and policy.enforce(
            context.current(), 'admin', {}, do_raise=False)

        for name, private, value in db_api.resource_properties_list(
                self.resource_type):

            if include_private or not private:
=======
        for name, private, value, is_unique in db_api.resource_properties_list(
                self.resource_type):
            if not private:
>>>>>>> b700714b
                resource_properties[name].append(value)
                is_property_unique[name] = is_unique

        if detail:
            return [
                dict(
                    property=k, private=False, values=v,
                    is_unique=is_property_unique[k]
                )
                for k, v in resource_properties.items()]
        else:
            return [dict(property=k) for k, v in resource_properties.items()]

    def update_default_parameters(self, values):
        """Update values with any defaults"""
        pass

    def add_default_resource_properties(self, values):
        if not values.get('resource_properties', ''):
            values['resource_properties'] = CONF[
                self.resource_type
            ].default_resource_properties
        return values

    def update_resource_property(self, property_name, values):
        return db_api.resource_property_update(
            self.resource_type, property_name, values)

    def before_end(self, resource_id, lease=None):
        """Take actions before the end of a lease"""
        pass

    def heal_reservations(self, failed_resources, interval_begin,
                          interval_end):
        """Heal reservations which suffer from resource failures.

        :param failed_resources: failed resources
        :param interval_begin: start date of the period to heal.
        :param interval_end: end date of the period to heal.
        :return: a dictionary of {reservation id: flags to update}
                 e.g. {'de27786d-bd96-46bb-8363-19c13b2c6657':
                       {'missing_resources': True}}
        """
        raise NotImplementedError

    def get_query_options(self, params, index_type):
        options = {k: params[k] for k in params
                   if k in self.query_options[index_type]}
        unsupported = set(params) - set(options)
        if unsupported:
            LOG.debug('Unsupported query key is specified in API request: %s',
                      unsupported)
        return options

    def is_project_allowed(self, project_id, resource):
        # If this resource has the extra capability "authorized_projects"
        if "authorized_projects" in resource and \
                isinstance(resource["authorized_projects"], str):
            # Parse the field as a CSV, and check the resulting list
            authorized_projects = resource["authorized_projects"].split(",")
            return project_id in authorized_projects
        return True

    def add_extra_allocation_info(self, resource_allocations):
        """Add extra information to allocations (to show in calendar)"""
        extras = CONF.api.allocation_extras
        for allocs in resource_allocations.values():
            for alloc in allocs:
                alloc["extras"] = {}
        if "user_name" in extras:
            ids = []
            for allocations in resource_allocations.values():
                for alloc in allocations:
                    ids.append(alloc["lease_id"])
            items = db_utils.get_user_ids_for_lease_ids(ids)
            keystoneclient = keystone.BlazarKeystoneClient()
            users = keystoneclient.users.list()
            user_map = {user.id: user for user in users}
            lease_to_name = dict()
            for lease_id, user_id in items:
                user = user_map[user_id]
                lease_to_name[lease_id] = user.name

            for allocations in resource_allocations.values():
                for alloc in allocations:
                    alloc["extras"]["user_name"] = \
                        lease_to_name[alloc["lease_id"]]


class BaseMonitorPlugin(metaclass=abc.ABCMeta):
    """Base class of monitor plugin."""
    @abc.abstractmethod
    def is_notification_enabled(self):
        """Check if the notification monitor is enabled."""
        pass

    @abc.abstractmethod
    def get_notification_event_types(self):
        """Get a list of event types of messages to handle."""
        pass

    @abc.abstractmethod
    def get_notification_topics(self):
        """Get a list of topics of notification to subscribe to."""
        pass

    @abc.abstractmethod
    def notification_callback(self, event_type, payload):
        """Handle a notification message.

        It is used as a callback of a notification based resource monitor.

        :param event_type: an event type of a notification.
        :param payload: a payload of a notification.
        :return: a dictionary of {reservation id: flags to update}
                 e.g. {'de27786d-bd96-46bb-8363-19c13b2c6657':
                       {'missing_resources': True}}
        """
        pass

    @abc.abstractmethod
    def is_polling_enabled(self):
        """Check if the polling monitor is enabled."""
        pass

    @abc.abstractmethod
    def get_polling_interval(self):
        """Get an interval of polling in seconds."""
        pass

    @abc.abstractmethod
    def poll(self):
        """Check health of resources.

        :return: a dictionary of {reservation id: flags to update}
                 e.g. {'de27786d-bd96-46bb-8363-19c13b2c6657':
                       {'missing_resources': True}}
        """
        pass

    @abc.abstractmethod
    def get_healing_interval(self):
        """Get interval of reservation healing in minutes."""
        pass

    @abc.abstractmethod
    def heal(self):
        """Heal suffering reservations.

        :return: a dictionary of {reservation id: flags to update}
        """<|MERGE_RESOLUTION|>--- conflicted
+++ resolved
@@ -110,19 +110,13 @@
         resource_properties = collections.defaultdict(list)
         is_property_unique = {}
 
-<<<<<<< HEAD
         include_private = all_properties and policy.enforce(
             context.current(), 'admin', {}, do_raise=False)
 
-        for name, private, value in db_api.resource_properties_list(
-                self.resource_type):
-
-            if include_private or not private:
-=======
         for name, private, value, is_unique in db_api.resource_properties_list(
                 self.resource_type):
-            if not private:
->>>>>>> b700714b
+
+            if include_private or not private:
                 resource_properties[name].append(value)
                 is_property_unique[name] = is_unique
 
