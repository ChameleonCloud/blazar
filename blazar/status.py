--- conflicted
+++ resolved
@@ -204,13 +204,8 @@
                     lease_id = kwargs["lease_id"]
                 else:
                     lease_id = args[1]
-<<<<<<< HEAD
-                l = db_api.lease_get(lease_id)
-                original_status = l['status']
-=======
                 lease = db_api.lease_get(lease_id)
                 original_status = lease['status']
->>>>>>> b98e8ef6
                 if cls.is_valid_transition(original_status,
                                            transition,
                                            lease_id=lease_id):
